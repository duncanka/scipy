# Copyright (c) Gary Strangman.  All rights reserved
#
# Disclaimer
#
# This software is provided "as-is".  There are no expressed or implied
# warranties of any kind, including, but not limited to, the warranties
# of merchantability and fitness for a given application.  In no event
# shall Gary Strangman be liable for any direct, indirect, incidental,
# special, exemplary or consequential damages (including, but not limited
# to, loss of use, data or profits, or business interruption) however
# caused and on any theory of liability, whether in contract, strict
# liability or tort (including negligence or otherwise) arising in any way
# out of the use of this software, even if advised of the possibility of
# such damage.
#

#
# Heavily adapted for use by SciPy 2002 by Travis Oliphant
"""
stats.py module

#################################################
#######  Written by:  Gary Strangman  ###########
#################################################

A collection of basic statistical functions for python.  The function
names appear below.

 Some scalar functions defined here are also available in the scipy.special
 package where they work on arbitrary sized arrays.

Disclaimers:  The function list is obviously incomplete and, worse, the
functions are not optimized.  All functions have been tested (some more
so than others), but they are far from bulletproof.  Thus, as with any
free software, no warranty or guarantee is expressed or implied. :-)  A
few extra functions that don't appear in the list below can be found by
interested treasure-hunters.  These functions don't necessarily have
both list and array versions but were deemed useful

CENTRAL TENDENCY:  gmean    (geometric mean)
                   hmean    (harmonic mean)
                   medianscore
                   mode

MOMENTS:  moment
          variation
          skew
          kurtosis
          normaltest (for arrays only)

MOMENTS HANDLING NAN: nanmean
                      nanmedian
                      nanstd

ALTERED VERSIONS:  tmean
                   tvar
                   tstd
                   tsem
                   describe

FREQUENCY STATS:  freqtable
                  itemfreq
                  scoreatpercentile
                  percentileofscore
                  histogram
                  cumfreq
                  relfreq

VARIABILITY:  obrientransform
              signaltonoise (for arrays only)
              sem

TRIMMING FCNS:  threshold (for arrays only)
                trimboth
                trim1
                around (round all vals to 'n' decimals)

CORRELATION FCNS:  paired
                   pearsonr
                   fisher_exact
                   spearmanr
                   pointbiserialr
                   kendalltau
                   linregress

INFERENTIAL STATS:  ttest_1samp
                    ttest_ind
                    ttest_rel
                    chisquare
                    ks_2samp
                    mannwhitneyu
                    ranksums
                    wilcoxon
                    kruskal
                    friedmanchisquare

PROBABILITY CALCS:  chisqprob
                    zprob
                    fprob
                    betai

## Note that scipy.stats.distributions has many more statistical probability
## functions defined.


ANOVA FUNCTIONS:  f_oneway
                  f_value

SUPPORT FUNCTIONS:  ss
                    square_of_sums
                    shellsort
                    rankdata

References
----------
[CRCProbStat2000]_

.. [CRCProbStat2000] Zwillinger, D. and Kokoska, S. (2000). CRC Standard
   Probability and Statistics Tables and Formulae. Chapman & Hall: New
   York. 2000.

"""
## CHANGE LOG:
## ===========
## since 2001-06-25 ... see scipy SVN changelog
## 05-11-29 ... fixed default axis to be 0 for consistency with scipy;
##              cleanup of redundant imports, dead code, {0,1} -> booleans
## 02-02-10 ... require Numeric, eliminate "list-only" functions
##              (only 1 set of functions now and no Dispatch class),
##              removed all references to aXXXX functions.
## 00-04-13 ... pulled all "global" statements, except from aanova()
##              added/fixed lots of documentation, removed io.py dependency
##              changed to version 0.5
## 99-11-13 ... added asign() function
## 99-11-01 ... changed version to 0.4 ... enough incremental changes now
## 99-10-25 ... added acovariance and acorrelation functions
## 99-10-10 ... fixed askew/akurtosis to avoid divide-by-zero errors
##              added aglm function (crude, but will be improved)
## 99-10-04 ... upgraded acumsum, ass, asummult, asamplevar, var, etc. to
##                   all handle lists of 'dimension's and keepdims
##              REMOVED ar0, ar2, ar3, ar4 and replaced them with around
##              reinserted fixes for abetai to avoid math overflows
## 99-09-05 ... rewrote achisqprob/aerfcc/aksprob/afprob/abetacf/abetai to
##                   handle multi-dimensional arrays (whew!)
## 99-08-30 ... fixed l/amoment, l/askew, l/akurtosis per D'Agostino (1990)
##              added anormaltest per same reference
##              re-wrote azprob to calc arrays of probs all at once
## 99-08-22 ... edited attest_ind printing section so arrays could be rounded
## 99-08-19 ... fixed amean and aharmonicmean for non-error(!) overflow on
##                   short/byte arrays (mean of #s btw 100-300 = -150??)
## 99-08-09 ... fixed asum so that the None case works for Byte arrays
## 99-08-08 ... fixed 7/3 'improvement' to handle t-calcs on N-D arrays
## 99-07-03 ... improved attest_ind, attest_rel (zero-division errortrap)
## 99-06-24 ... fixed bug(?) in attest_ind (n1=a.shape[0])
## 04/11/99 ... added asignaltonoise, athreshold functions, changed all
##                   max/min in array section to maximum/minimum,
##                   fixed square_of_sums to prevent integer overflow
## 04/10/99 ... !!! Changed function name ... sumsquared ==> square_of_sums
## 03/18/99 ... Added ar0, ar2, ar3 and ar4 rounding functions
## 02/28/99 ... Fixed aobrientransform to return an array rather than a list
## 01/15/99 ... Essentially ceased updating list-versions of functions (!!!)
## 01/13/99 ... CHANGED TO VERSION 0.3
##              fixed bug in a/lmannwhitneyu p-value calculation
## 12/31/98 ... fixed variable-name bug in ldescribe
## 12/19/98 ... fixed bug in findwithin (fcns needed pstat. prefix)
## 12/16/98 ... changed amedianscore to return float (not array) for 1 score
## 12/14/98 ... added atmin and atmax functions
##              removed umath from import line (not needed)
##              l/ageometricmean modified to reduce chance of overflows (take
##                   nth root first, then multiply)
## 12/07/98 ... added __version__variable (now 0.2)
##              removed all 'stats.' from anova() fcn
## 12/06/98 ... changed those functions (except shellsort) that altered
##                   arguments in-place ... cumsum, ranksort, ...
##              updated (and fixed some) doc-strings
## 12/01/98 ... added anova() function (requires NumPy)
##              incorporated Dispatch class
## 11/12/98 ... added functionality to amean, aharmonicmean, ageometricmean
##              added 'asum' function (added functionality to add.reduce)
##              fixed both moment and amoment (two errors)
##              changed name of skewness and askewness to skew and askew
##              fixed (a)histogram (which sometimes counted points <lowerlimit)

# Standard library imports.
import warnings
import math

# friedmanchisquare patch uses python sum
pysum = sum  # save it before it gets overwritten

# Scipy imports.
from numpy import array, asarray, dot, ma, zeros, sum
import scipy.special as special
import scipy.linalg as linalg
import numpy as np

import futil
import distributions

# Local imports.
import _support
from _support import _chk_asarray, _chk2_asarray
from _rank import rankdata, tiecorrect

__all__ = ['find_repeats', 'gmean', 'hmean', 'cmedian', 'mode',
           'tmean', 'tvar', 'tmin', 'tmax', 'tstd', 'tsem',
           'moment', 'variation', 'skew', 'kurtosis', 'describe',
           'skewtest', 'kurtosistest', 'normaltest',
           'itemfreq', 'scoreatpercentile', 'percentileofscore',
           'histogram', 'histogram2', 'cumfreq', 'relfreq',
           'obrientransform', 'signaltonoise', 'sem', 'zmap', 'zscore',
           'threshold', 'sigmaclip', 'trimboth', 'trim1', 'trim_mean',
           'f_oneway', 'pearsonr', 'fisher_exact',
           'spearmanr', 'pointbiserialr', 'kendalltau', 'linregress',
           'ttest_1samp', 'ttest_ind', 'ttest_rel',
           'kstest', 'chisquare', 'ks_2samp', 'mannwhitneyu',
           'tiecorrect', 'ranksums', 'kruskal', 'friedmanchisquare',
           'zprob', 'chisqprob', 'ksprob', 'fprob', 'betai',
           'glm', 'f_value_wilks_lambda',
           'f_value', 'f_value_multivariate',
           'ss', 'square_of_sums',
           'fastsort', 'rankdata',
           'nanmean', 'nanstd', 'nanmedian',
          ]


def find_repeats(arr):
    """
    Find repeats and repeat counts.

    Parameters
    ----------
    arr : array_like
        Input array

    Returns
    -------
    find_repeats : tuple
        Returns a tuple of two 1-D ndarrays.  The first ndarray are the repeats
        as sorted, unique values that are repeated in `arr`.  The second
        ndarray are the counts mapped one-to-one of the repeated values
        in the first ndarray.

    Examples
    --------
        >>> sp.stats.find_repeats([2, 1, 2, 3, 2, 2, 5])
        (array([ 2. ]), array([ 4 ], dtype=int32)

        >>> sp.stats.find_repeats([[10, 20, 1, 2], [5, 5, 4, 4]])
        (array([ 4., 5.]), array([2, 2], dtype=int32))

    """
    v1,v2, n = futil.dfreps(arr)
    return v1[:n],v2[:n]

#######
### NAN friendly functions
########

def nanmean(x, axis=0):
    """
    Compute the mean over the given axis ignoring nans.

    Parameters
    ----------
    x : ndarray
        Input array.
    axis : int, optional
        Axis along which the mean is computed. Default is 0, i.e. the
        first axis.

    Returns
    -------
    m : float
        The mean of `x`, ignoring nans.

    See Also
    --------
    nanstd, nanmedian

    Examples
    --------
    >>> from scipy import stats
    >>> a = np.linspace(0, 4, 3)
    >>> a
    array([ 0.,  2.,  4.])
    >>> a[-1] = np.nan
    >>> stats.nanmean(a)
    1.0

    """
    x, axis = _chk_asarray(x,axis)
    x = x.copy()
    Norig = x.shape[axis]
    factor = 1.0-np.sum(np.isnan(x),axis)*1.0/Norig

    x[np.isnan(x)] = 0
    return np.mean(x,axis)/factor

def nanstd(x, axis=0, bias=False):
    """
    Compute the standard deviation over the given axis, ignoring nans.

    Parameters
    ----------
    x : array_like
        Input array.
    axis : int or None, optional
        Axis along which the standard deviation is computed. Default is 0.
        If None, compute over the whole array `x`.
    bias : bool, optional
        If True, the biased (normalized by N) definition is used. If False
        (default), the unbiased definition is used.

    Returns
    -------
    s : float
        The standard deviation.

    See Also
    --------
    nanmean, nanmedian

    Examples
    --------
    >>> from scipy import stats
    >>> a = np.arange(10, dtype=float)
    >>> a[1:3] = np.nan
    >>> np.std(a)
    nan
    >>> stats.nanstd(a)
    2.9154759474226504
    >>> stats.nanstd(a.reshape(2, 5), axis=1)
    array([ 2.0817,  1.5811])
    >>> stats.nanstd(a.reshape(2, 5), axis=None)
    2.9154759474226504

    """
    x, axis = _chk_asarray(x,axis)
    x = x.copy()
    Norig = x.shape[axis]

    Nnan = np.sum(np.isnan(x),axis)*1.0
    n = Norig - Nnan

    x[np.isnan(x)] = 0.
    m1 = np.sum(x,axis)/n

    if axis:
        d = (x - np.expand_dims(m1, axis))**2.0
    else:
        d = (x - m1)**2.0

    m2 = np.sum(d,axis)-(m1*m1)*Nnan
    if bias:
        m2c = m2 / n
    else:
        m2c = m2 / (n - 1.)
    return np.sqrt(m2c)

def _nanmedian(arr1d):  # This only works on 1d arrays
    """Private function for rank a arrays. Compute the median ignoring Nan.

    Parameters
    ----------
    arr1d : ndarray
        Input array, of rank 1.

    Results
    -------
    m : float
        The median.
    """
    cond = 1-np.isnan(arr1d)
    x = np.sort(np.compress(cond,arr1d,axis=-1))
    if x.size == 0:
        return np.nan
    return np.median(x)

def nanmedian(x, axis=0):
    """
    Compute the median along the given axis ignoring nan values.

    Parameters
    ----------
    x : array_like
        Input array.
    axis : int, optional
        Axis along which the median is computed. Default is 0, i.e. the
        first axis.

    Returns
    -------
    m : float
        The median of `x` along `axis`.

    See Also
    --------
    nanstd, nanmean

    Examples
    --------
    >>> from scipy import stats
    >>> a = np.array([0, 3, 1, 5, 5, np.nan])
    >>> stats.nanmedian(a)
    array(3.0)

    >>> b = np.array([0, 3, 1, 5, 5, np.nan, 5])
    >>> stats.nanmedian(b)
    array(4.0)

    Example with axis:

    >>> c = np.arange(30.).reshape(5,6)
    >>> idx = np.array([False, False, False, True, False] * 6).reshape(5,6)
    >>> c[idx] = np.nan
    >>> c
    array([[  0.,   1.,   2.,  nan,   4.,   5.],
           [  6.,   7.,  nan,   9.,  10.,  11.],
           [ 12.,  nan,  14.,  15.,  16.,  17.],
           [ nan,  19.,  20.,  21.,  22.,  nan],
           [ 24.,  25.,  26.,  27.,  nan,  29.]])
    >>> stats.nanmedian(c, axis=1)
    array([  2. ,   9. ,  15. ,  20.5,  26. ])

    """
    x, axis = _chk_asarray(x, axis)
    if x.ndim == 0:
        return float(x.item())
    x = x.copy()
    x = np.apply_along_axis(_nanmedian, axis, x)
    if x.ndim == 0:
        x = float(x.item())
    return x


#####################################
########  CENTRAL TENDENCY  ########
#####################################


def gmean(a, axis=0, dtype=None):
    """
    Compute the geometric mean along the specified axis.

    Returns the geometric average of the array elements.
    That is:  n-th root of (x1 * x2 * ... * xn)

    Parameters
    ----------
    a : array_like
        Input array or object that can be converted to an array.
    axis : int, optional, default axis=0
        Axis along which the geometric mean is computed.
    dtype : dtype, optional
        Type of the returned array and of the accumulator in which the
        elements are summed. If dtype is not specified, it defaults to the
        dtype of a, unless a has an integer dtype with a precision less than
        that of the default platform integer. In that case, the default
        platform integer is used.

    Returns
    -------
    gmean : ndarray,
        see dtype parameter above

    See Also
    --------
    numpy.mean : Arithmetic average
    numpy.average : Weighted average
    hmean: Harmonic mean

    Notes
    -----
    The geometric average is computed over a single dimension of the input
    array, axis=0 by default, or all values in the array if axis=None.
    float64 intermediate and return values are used for integer inputs.

    Use masked arrays to ignore any non-finite values in the input or that
    arise in the calculations such as Not a Number and infinity because masked
    arrays automatically mask any non-finite values.

    """
    if not isinstance(a, np.ndarray): #if not an ndarray object attempt to convert it
        log_a=np.log(np.array(a, dtype=dtype))
    elif dtype: #Must change the default dtype allowing array type
        if isinstance(a,np.ma.MaskedArray):
            log_a=np.log(np.ma.asarray(a, dtype=dtype))
        else:
            log_a=np.log(np.asarray(a, dtype=dtype))
    else:
        log_a = np.log(a)
    return np.exp(log_a.mean(axis=axis))

def hmean(a, axis=0, dtype=None):
    """
    Calculates the harmonic mean along the specified axis.

    That is:  n / (1/x1 + 1/x2 + ... + 1/xn)

    Parameters
    ----------
    a : array_like
        Input array, masked array or object that can be converted to an array.
    axis : int, optional, default axis=0
        Axis along which the harmonic mean is computed.
    dtype : dtype, optional
        Type of the returned array and of the accumulator in which the
        elements are summed. If `dtype` is not specified, it defaults to the
        dtype of `a`, unless `a` has an integer `dtype` with a precision less
        than that of the default platform integer. In that case, the default
        platform integer is used.

    Returns
    -------
    hmean : ndarray,
        see `dtype` parameter above

    See Also
    --------
    numpy.mean : Arithmetic average
    numpy.average : Weighted average
    gmean: Geometric mean

    Notes
    -----
    The harmonic mean is computed over a single dimension of the input
    array, axis=0 by default, or all values in the array if axis=None.
    float64 intermediate and return values are used for integer inputs.

    Use masked arrays to ignore any non-finite values in the input or that
    arise in the calculations such as Not a Number and infinity.

    """
    if not isinstance(a, np.ndarray):
        a=np.array(a, dtype=dtype)
    if np.all(a >0): # Harmonic mean only defined if greater than zero
        if isinstance(a, np.ma.MaskedArray):
            size = a.count(axis)
        else:
            if axis == None:
                a=a.ravel()
                size = a.shape[0]
            else:
                size = a.shape[axis]
        return size / np.sum(1.0/a, axis=axis, dtype=dtype)
    else:
        raise ValueError("Harmonic mean only defined if all elements greater than zero")


def cmedian(a, numbins=1000):
    """
    Returns the computed median value of an array.

    All of the values in the input array are used. The input array is first
    histogrammed using `numbins` bins. The bin containing the median is
    selected by searching for the halfway point in the cumulative histogram.
    The median value is then computed by linearly interpolating across that
    bin.

    Parameters
    ----------
    a : array_like
        Input array.
    numbins : int
        The number of bins used to histogram the data. More bins give greater
        accuracy to the approximation of the median.

    Returns
    -------
    cmedian : float
        An approximation of the median.

    References
    ----------
    [CRCProbStat2000]_ Section 2.2.6

    .. [CRCProbStat2000] Zwillinger, D. and Kokoska, S. (2000). CRC Standard
       Probability and Statistics Tables and Formulae. Chapman & Hall: New
       York. 2000.

    """
    # TODO: numpy.median() always seems to be a better choice.
    # A better version of this function would take already-histogrammed data
    # and compute the median from that.
    a = np.ravel(a)
    n = float(len(a))

    # We will emulate the (fixed!) bounds selection scheme used by
    # scipy.stats.histogram(), but use numpy.histogram() since it is faster.
    amin = a.min()
    amax = a.max()
    estbinwidth = (amax - amin)/float(numbins - 1)
    binsize = (amax - amin + estbinwidth) / float(numbins)
    (hist, bins) = np.histogram(a, numbins,
        range=(amin-binsize*0.5, amax+binsize*0.5))
    binsize = bins[1] - bins[0]
    cumhist = np.cumsum(hist)           # make cumulative histogram
    cfbin = np.searchsorted(cumhist, n/2.0)
    LRL = bins[cfbin]      # get lower read limit of that bin
    if cfbin == 0:
        cfbelow = 0.0
    else:
        cfbelow = cumhist[cfbin-1]       # cum. freq. below bin
    freq = hist[cfbin]                  # frequency IN the 50%ile bin
    median = LRL + ((n/2.0-cfbelow)/float(freq))*binsize # MEDIAN
    return median


def mode(a, axis=0):
    """
    Returns an array of the modal (most common) value in the passed array.

    If there is more than one such value, only the first is returned.
    The bin-count for the modal bins is also returned.

    Parameters
    ----------
    a : array_like
        n-dimensional array of which to find mode(s).
    axis : int, optional
        Axis along which to operate. Default is 0, i.e. the first axis.

    Returns
    -------
    vals : ndarray
        Array of modal values.
    counts : ndarray
        Array of counts for each mode.

    Examples
    --------
    >>> a = np.array([[6, 8, 3, 0],
                      [3, 2, 1, 7],
                      [8, 1, 8, 4],
                      [5, 3, 0, 5],
                      [4, 7, 5, 9]])
    >>> from scipy import stats
    >>> stats.mode(a)
    (array([[ 3.,  1.,  0.,  0.]]), array([[ 1.,  1.,  1.,  1.]]))

    To get mode of whole array, specify axis=None:

    >>> stats.mode(a, axis=None)
    (array([ 3.]), array([ 3.]))

    """
    a, axis = _chk_asarray(a, axis)
    scores = np.unique(np.ravel(a))       # get ALL unique values
    testshape = list(a.shape)
    testshape[axis] = 1
    oldmostfreq = np.zeros(testshape)
    oldcounts = np.zeros(testshape)
    for score in scores:
        template = (a == score)
        counts = np.expand_dims(np.sum(template, axis),axis)
        mostfrequent = np.where(counts > oldcounts, score, oldmostfreq)
        oldcounts = np.maximum(counts, oldcounts)
        oldmostfreq = mostfrequent
    return mostfrequent, oldcounts

def mask_to_limits(a, limits, inclusive):
    """Mask an array for values outside of given limits.

    This is primarily a utility function.

    Parameters
    ----------
    a : array
    limits : (float or None, float or None)
        A tuple consisting of the (lower limit, upper limit).  Values in the
        input array less than the lower limit or greater than the upper limit
        will be masked out. None implies no limit.
    inclusive : (bool, bool)
        A tuple consisting of the (lower flag, upper flag).  These flags
        determine whether values exactly equal to lower or upper are allowed.

    Returns
    -------
    A MaskedArray.

    Raises
    ------
    A ValueError if there are no values within the given limits.
    """
    lower_limit, upper_limit = limits
    lower_include, upper_include = inclusive
    am = ma.MaskedArray(a)
    if lower_limit is not None:
        if lower_include:
            am = ma.masked_less(am, lower_limit)
        else:
            am = ma.masked_less_equal(am, lower_limit)
    if upper_limit is not None:
        if upper_include:
            am = ma.masked_greater(am, upper_limit)
        else:
            am = ma.masked_greater_equal(am, upper_limit)
    if am.count() == 0:
        raise ValueError("No array values within given limits")
    return am

def tmean(a, limits=None, inclusive=(True, True)):
    """
    Compute the trimmed mean

    This function finds the arithmetic mean of given values, ignoring values
    outside the given `limits`.

    Parameters
    ----------
    a : array_like
        array of values
    limits : None or (lower limit, upper limit), optional
        Values in the input array less than the lower limit or greater than the
        upper limit will be ignored. When limits is None, then all values are
        used. Either of the limit values in the tuple can also be None
        representing a half-open interval.  The default value is None.
    inclusive : (bool, bool), optional
        A tuple consisting of the (lower flag, upper flag).  These flags
        determine whether values exactly equal to the lower or upper limits
        are included.  The default value is (True, True).

    Returns
    -------
    tmean : float

    """
    a = asarray(a)

    # Cast to a float if this is an integer array. If it is already a float
    # array, leave it as is to preserve its precision.
    if issubclass(a.dtype.type, np.integer):
        a = a.astype(float)

    # No trimming.
    if limits is None:
        return np.mean(a,None)

    am = mask_to_limits(a.ravel(), limits, inclusive)
    return am.mean()

def masked_var(am):
    m = am.mean()
    s = ma.add.reduce((am - m)**2)
    n = am.count() - 1.0
    return s / n

def tvar(a, limits=None, inclusive=(True, True)):
    """
    Compute the trimmed variance

    This function computes the sample variance of an array of values,
    while ignoring values which are outside of given `limits`.

    Parameters
    ----------
    a : array_like
        array of values
    limits : None or (lower limit, upper limit), optional
        Values in the input array less than the lower limit or greater than the
        upper limit will be ignored. When limits is None, then all values are
        used. Either of the limit values in the tuple can also be None
        representing a half-open interval.  The default value is None.
    inclusive : (bool, bool), optional
        A tuple consisting of the (lower flag, upper flag).  These flags
        determine whether values exactly equal to the lower or upper limits
        are included.  The default value is (True, True).

    Returns
    -------
    tvar : float

    """
    a = asarray(a)
    a = a.astype(float).ravel()
    if limits is None:
        n = len(a)
        return a.var()*(n/(n-1.))
    am = mask_to_limits(a, limits, inclusive)
    return masked_var(am)

def tmin(a, lowerlimit=None, axis=0, inclusive=True):
    """
    Compute the trimmed minimum

    This function finds the miminum value of an array `a` along the
    specified axis, but only considering values greater than a specified
    lower limit.

    Parameters
    ----------
    a : array_like
        array of values
    lowerlimit : None or float, optional
        Values in the input array less than the given limit will be ignored.
        When lowerlimit is None, then all values are used. The default value
        is None.
    axis : None or int, optional
        Operate along this axis.  None means to use the flattened array and
        the default is zero
    inclusive : {True, False}, optional
        This flag determines whether values exactly equal to the lower limit
        are included.  The default value is True.

    Returns
    -------
    tmin: float

    """
    a, axis = _chk_asarray(a, axis)
    am = mask_to_limits(a, (lowerlimit, None), (inclusive, False))
    return ma.minimum.reduce(am, axis)

def tmax(a, upperlimit, axis=0, inclusive=True):
    """
    Compute the trimmed maximum

    This function computes the maximum value of an array along a given axis,
    while ignoring values larger than a specified upper limit.

    Parameters
    ----------
    a : array_like
        array of values
    upperlimit : None or float, optional
        Values in the input array greater than the given limit will be ignored.
        When upperlimit is None, then all values are used. The default value
        is None.
    axis : None or int, optional
        Operate along this axis.  None means to use the flattened array and
        the default is zero.
    inclusive : {True, False}, optional
        This flag determines whether values exactly equal to the upper limit
        are included.  The default value is True.

    Returns
    -------
    tmax : float

    """
    a, axis = _chk_asarray(a, axis)
    am = mask_to_limits(a, (None, upperlimit), (False, inclusive))
    return ma.maximum.reduce(am, axis)

def tstd(a, limits=None, inclusive=(True, True)):
    """
    Compute the trimmed sample standard deviation

    This function finds the sample standard deviation of given values,
    ignoring values outside the given `limits`.

    Parameters
    ----------
    a : array_like
        array of values
    limits : None or (lower limit, upper limit), optional
        Values in the input array less than the lower limit or greater than the
        upper limit will be ignored. When limits is None, then all values are
        used. Either of the limit values in the tuple can also be None
        representing a half-open interval.  The default value is None.
    inclusive : (bool, bool), optional
        A tuple consisting of the (lower flag, upper flag).  These flags
        determine whether values exactly equal to the lower or upper limits
        are included.  The default value is (True, True).

    Returns
    -------
    tstd : float

    """
    return np.sqrt(tvar(a, limits, inclusive))


def tsem(a, limits=None, inclusive=(True, True)):
    """
    Compute the trimmed standard error of the mean

    This function finds the standard error of the mean for given
    values, ignoring values outside the given `limits`.

    Parameters
    ----------
    a : array_like
        array of values
    limits : None or (lower limit, upper limit), optional
        Values in the input array less than the lower limit or greater than the
        upper limit will be ignored. When limits is None, then all values are
        used. Either of the limit values in the tuple can also be None
        representing a half-open interval.  The default value is None.
    inclusive : (bool, bool), optional
        A tuple consisting of the (lower flag, upper flag).  These flags
        determine whether values exactly equal to the lower or upper limits
        are included.  The default value is (True, True).

    Returns
    -------
    tsem : float

    """
    a = np.asarray(a).ravel()
    if limits is None:
        n = float(len(a))
        return a.std()/np.sqrt(n)
    am = mask_to_limits(a.ravel(), limits, inclusive)
    sd = np.sqrt(masked_var(am))
    return sd / am.count()


#####################################
############  MOMENTS  #############
#####################################

def moment(a, moment=1, axis=0):
    """
    Calculates the nth moment about the mean for a sample.

    Generally used to calculate coefficients of skewness and
    kurtosis.

    Parameters
    ----------
    a : array_like
       data
    moment : int
       order of central moment that is returned
    axis : int or None
       Axis along which the central moment is computed. If None, then the data
       array is raveled. The default axis is zero.

    Returns
    -------
    n-th central moment : ndarray or float
       The appropriate moment along the given axis or over all values if axis
       is None. The denominator for the moment calculation is the number of
       observations, no degrees of freedom correction is done.

    """
    a, axis = _chk_asarray(a, axis)
    if moment == 1:
        # By definition the first moment about the mean is 0.
        shape = list(a.shape)
        del shape[axis]
        if shape:
            # return an actual array of the appropriate shape
            return np.zeros(shape, dtype=float)
        else:
            # the input was 1D, so return a scalar instead of a rank-0 array
            return np.float64(0.0)
    else:
        mn = np.expand_dims(np.mean(a,axis), axis)
        s = np.power((a-mn), moment)
        return np.mean(s, axis)


def variation(a, axis=0):
    """
    Computes the coefficient of variation, the ratio of the biased standard
    deviation to the mean.

    Parameters
    ----------
    a : array_like
        Input array.
    axis : int or None
        Axis along which to calculate the coefficient of variation.

    References
    ----------
    [CRCProbStat2000]_ Section 2.2.20

    .. [CRCProbStat2000] Zwillinger, D. and Kokoska, S. (2000). CRC Standard
       Probability and Statistics Tables and Formulae. Chapman & Hall: New
       York. 2000.

    """
    a, axis = _chk_asarray(a, axis)
    n = a.shape[axis]
    return a.std(axis)/a.mean(axis)


def skew(a, axis=0, bias=True):
    """
    Computes the skewness of a data set.

    For normally distributed data, the skewness should be about 0. A skewness
    value > 0 means that there is more weight in the left tail of the
    distribution. The function `skewtest` can be used to determine if the
    skewness value is close enough to 0, statistically speaking.

    Parameters
    ----------
    a : ndarray
        data
    axis : int or None
        axis along which skewness is calculated
    bias : bool
        If False, then the calculations are corrected for statistical bias.

    Returns
    -------
    skewness : ndarray
        The skewness of values along an axis, returning 0 where all values are
        equal.

    References
    ----------
    [CRCProbStat2000]_ Section 2.2.24.1

    .. [CRCProbStat2000] Zwillinger, D. and Kokoska, S. (2000). CRC Standard
       Probability and Statistics Tables and Formulae. Chapman & Hall: New
       York. 2000.

    """
    a, axis = _chk_asarray(a,axis)
    n = a.shape[axis]
    m2 = moment(a, 2, axis)
    m3 = moment(a, 3, axis)
    zero = (m2 == 0)
    vals = np.where(zero, 0, m3 / m2**1.5)
    if not bias:
        can_correct = (n > 2) & (m2 > 0)
        if can_correct.any():
            m2 = np.extract(can_correct, m2)
            m3 = np.extract(can_correct, m3)
            nval = np.sqrt((n-1.0)*n)/(n-2.0)*m3/m2**1.5
            np.place(vals, can_correct, nval)
    if vals.ndim == 0:
        return vals.item()
    return vals

def kurtosis(a, axis=0, fisher=True, bias=True):
    """
    Computes the kurtosis (Fisher or Pearson) of a dataset.

    Kurtosis is the fourth central moment divided by the square of the
    variance. If Fisher's definition is used, then 3.0 is subtracted from
    the result to give 0.0 for a normal distribution.

    If bias is False then the kurtosis is calculated using k statistics to
    eliminate bias coming from biased moment estimators

    Use `kurtosistest` to see if result is close enough to normal.

    Parameters
    ----------
    a : array
        data for which the kurtosis is calculated
    axis : int or None
        Axis along which the kurtosis is calculated
    fisher : bool
        If True, Fisher's definition is used (normal ==> 0.0). If False,
        Pearson's definition is used (normal ==> 3.0).
    bias : bool
        If False, then the calculations are corrected for statistical bias.

    Returns
    -------
    kurtosis : array
        The kurtosis of values along an axis. If all values are equal,
        return -3 for Fisher's definition and 0 for Pearson's definition.


    References
    ----------
    [CRCProbStat2000]_ Section  2.2.25

    .. [CRCProbStat2000] Zwillinger, D. and Kokoska, S. (2000). CRC Standard
       Probability and Statistics Tables and Formulae. Chapman & Hall: New
       York. 2000.

    """
    a, axis = _chk_asarray(a, axis)
    n = a.shape[axis]
    m2 = moment(a,2,axis)
    m4 = moment(a,4,axis)
    zero = (m2 == 0)
    vals = np.where(zero, 0, m4/ m2**2.0)
    if not bias:
        can_correct = (n > 3) & (m2 > 0)
        if can_correct.any():
            m2 = np.extract(can_correct, m2)
            m4 = np.extract(can_correct, m4)
            nval = 1.0/(n-2)/(n-3)*((n*n-1.0)*m4/m2**2.0-3*(n-1)**2.0)
            np.place(vals, can_correct, nval+3.0)

    if vals.ndim == 0:
        vals = vals.item() # array scalar

    if fisher:
        return vals - 3
    else:
        return vals

def describe(a, axis=0):
    """
    Computes several descriptive statistics of the passed array.

    Parameters
    ----------
    a : array_like
       data
    axis : int or None
       axis along which statistics are calculated. If axis is None, then data
       array is raveled. The default axis is zero.

    Returns
    -------
    size of the data : int
       length of data along axis
    (min, max): tuple of ndarrays or floats
       minimum and maximum value of data array
    arithmetic mean : ndarray or float
       mean of data along axis
    unbiased variance : ndarray or float
       variance of the data along axis, denominator is number of observations
       minus one.
    biased skewness : ndarray or float
       skewness, based on moment calculations with denominator equal to the
       number of observations, i.e. no degrees of freedom correction
    biased kurtosis : ndarray or float
       kurtosis (Fisher), the kurtosis is normalized so that it is zero for the
       normal distribution. No degrees of freedom or bias correction is used.

    See Also
    --------
    skew
    kurtosis

    """
    a, axis = _chk_asarray(a, axis)
    n = a.shape[axis]
    #mm = (np.minimum.reduce(a), np.maximum.reduce(a))
    mm = (np.min(a, axis=axis), np.max(a, axis=axis))
    m = np.mean(a, axis=axis)
    v = np.var(a, axis=axis, ddof=1)
    sk = skew(a, axis)
    kurt = kurtosis(a, axis)
    return n, mm, m, v, sk, kurt

#####################################
########  NORMALITY TESTS  ##########
#####################################

def skewtest(a, axis=0):
    """
    Tests whether the skew is different from the normal distribution.

    This function tests the null hypothesis that the skewness of
    the population that the sample was drawn from is the same
    as that of a corresponding normal distribution.

    Parameters
    ----------
    a : array
    axis : int or None

    Returns
    -------
    z-score : float
        The computed z-score for this test.
    p-value : float
        a 2-sided p-value for the hypothesis test

    Notes
    -----
    The sample size must be at least 8.

    """
    a, axis = _chk_asarray(a, axis)
    if axis is None:
        a = np.ravel(a)
        axis = 0
    b2 = skew(a, axis)
    n = float(a.shape[axis])
    if n < 8:
        raise ValueError(
            "skewtest is not valid with less than 8 samples; %i samples"
            " were given." % int(n))
    y = b2 * math.sqrt(((n + 1) * (n + 3)) / (6.0 * (n - 2)))
    beta2 = (3.0 * (n * n + 27 * n - 70) * (n + 1) * (n + 3) /
            ((n - 2.0) * (n + 5) * (n + 7) * (n + 9)))
    W2 = -1 + math.sqrt(2 * (beta2 - 1))
    delta = 1 / math.sqrt(0.5 * math.log(W2))
    alpha = math.sqrt(2.0 / (W2 - 1))
    y = np.where(y == 0, 1, y)
    Z = delta * np.log(y / alpha + np.sqrt((y / alpha) ** 2 + 1))
    return Z, 2 * distributions.norm.sf(np.abs(Z))

def kurtosistest(a, axis=0):
    """
    Tests whether a dataset has normal kurtosis

    This function tests the null hypothesis that the kurtosis
    of the population from which the sample was drawn is that
    of the normal distribution: ``kurtosis = 3(n-1)/(n+1)``.

    Parameters
    ----------
    a : array
        array of the sample data
    axis : int or None
        the axis to operate along, or None to work on the whole array.
        The default is the first axis.

    Returns
    -------
    z-score : float
        The computed z-score for this test.
    p-value : float
        The 2-sided p-value for the hypothesis test

    Notes
    -----
    Valid only for n>20.  The Z-score is set to 0 for bad entries.

    """
    a, axis = _chk_asarray(a, axis)
    n = float(a.shape[axis])
    if n < 5:
        raise ValueError(
            "kurtosistest requires at least 5 observations; %i observations"
            " were given." % int(n))
    if n < 20:
        warnings.warn(
            "kurtosistest only valid for n>=20 ... continuing anyway, n=%i" %
            int(n))
    b2 = kurtosis(a, axis, fisher=False)
    E = 3.0*(n-1) /(n+1)
    varb2 = 24.0*n*(n-2)*(n-3) / ((n+1)*(n+1)*(n+3)*(n+5))
    x = (b2-E)/np.sqrt(varb2)
    sqrtbeta1 = 6.0*(n*n-5*n+2)/((n+7)*(n+9)) * np.sqrt((6.0*(n+3)*(n+5))/
                                                       (n*(n-2)*(n-3)))
    A = 6.0 + 8.0/sqrtbeta1 *(2.0/sqrtbeta1 + np.sqrt(1+4.0/(sqrtbeta1**2)))
    term1 = 1 -2/(9.0*A)
    denom = 1 +x*np.sqrt(2/(A-4.0))
    denom = np.where(denom < 0, 99, denom)
    term2 = np.where(denom < 0, term1, np.power((1-2.0/A)/denom,1/3.0))
    Z = ( term1 - term2 ) / np.sqrt(2/(9.0*A))
    Z = np.where(denom == 99, 0, Z)
    if Z.ndim == 0:
        Z = Z[()]
    #JPNote: p-value sometimes larger than 1
    #zprob uses upper tail, so Z needs to be positive
    return Z, 2 * distributions.norm.sf(np.abs(Z))


def normaltest(a, axis=0):
    """
    Tests whether a sample differs from a normal distribution.

    This function tests the null hypothesis that a sample comes
    from a normal distribution.  It is based on D'Agostino and
    Pearson's [1]_, [2]_ test that combines skew and kurtosis to
    produce an omnibus test of normality.


    Parameters
    ----------
    a : array_like
        The array containing the data to be tested.
    axis : int or None
        If None, the array is treated as a single data set, regardless of
        its shape.  Otherwise, each 1-d array along axis `axis` is tested.

    Returns
    -------
    k2 : float or array
        `s^2 + k^2`, where `s` is the z-score returned by `skewtest` and
        `k` is the z-score returned by `kurtosistest`.
    p-value : float or array
       A 2-sided chi squared probability for the hypothesis test.

    References
    ----------
    .. [1] D'Agostino, R. B. (1971), "An omnibus test of normality for
           moderate and large sample size," Biometrika, 58, 341-348

    .. [2] D'Agostino, R. and Pearson, E. S. (1973), "Testing for
           departures from normality," Biometrika, 60, 613-622

    """
    a, axis = _chk_asarray(a, axis)
    s,p = skewtest(a,axis)
    k,p = kurtosistest(a,axis)
    k2 = s*s + k*k
    return k2, chisqprob(k2,2)

# Martinez-Iglewicz test
# K-S test

#####################################
######  FREQUENCY FUNCTIONS  #######
#####################################

def itemfreq(a):
    """
    Returns a 2D array of item frequencies.

    Parameters
    ----------
    a : array_like of rank 1
        Input array.

    Returns
    -------
    itemfreq : ndarray of rank 2
        A 2D frequency table (col [0:n-1]=scores, col n=frequencies).
        Column 1 contains item values, column 2 contains their respective
        counts.

    Notes
    -----
    This uses a loop that is only reasonably fast if the number of unique
    elements is not large. For integers, numpy.bincount is much faster.
    This function currently does not support strings or multi-dimensional
    scores.

    Examples
    --------
    >>> a = np.array([1, 1, 5, 0, 1, 2, 2, 0, 1, 4])
    >>> stats.itemfreq(a)
    array([[ 0.,  2.],
           [ 1.,  4.],
           [ 2.,  2.],
           [ 4.,  1.],
           [ 5.,  1.]])
    >>> np.bincount(a)
    array([2, 4, 2, 0, 1, 1])

    >>> stats.itemfreq(a/10.)
    array([[ 0. ,  2. ],
           [ 0.1,  4. ],
           [ 0.2,  2. ],
           [ 0.4,  1. ],
           [ 0.5,  1. ]])

    """
    # TODO: I'm not sure I understand what this does. The docstring is
    # internally inconsistent.
    # comment: fortunately, this function doesn't appear to be used elsewhere
    scores = _support.unique(a)
    scores = np.sort(scores)
    freq = zeros(len(scores))
    for i in range(len(scores)):
        freq[i] = np.add.reduce(np.equal(a,scores[i]))
    return array(_support.abut(scores, freq))


def _interpolate(a, b, fraction):
    """Returns the point at the given fraction between a and b, where
    'fraction' must be between 0 and 1.
    """
    return a + (b - a)*fraction;

def scoreatpercentile(a, per, limit=(), interpolation_method='fraction'):
    """
    Calculate the score at the given `per` percentile of the sequence `a`.

    For example, the score at `per=50` is the median. If the desired quantile
    lies between two data points, we interpolate between them, according to
    the value of `interpolation`. If the parameter `limit` is provided, it
    should be a tuple (lower, upper) of two values. Values of `a` outside
    this (closed) interval will be ignored.

    The `interpolation_method` parameter supports three values, namely
    `fraction` (default), `lower` and `higher`. Interpolation is done only,
    if the desired quantile lies between two data points `i` and `j`. For
    `fraction`, the result is an interpolated value between `i` and `j`;
    for `lower`, the result is `i`, for `higher` the result is `j`.

    Parameters
    ----------
    a : ndarray
        Values from which to extract score.
    per : scalar
        Percentile at which to extract score.
    limit : tuple, optional
        Tuple of two scalars, the lower and upper limits within which to
        compute the percentile.
    interpolation : {'fraction', 'lower', 'higher'}, optional
        This optional parameter specifies the interpolation method to use,
        when the desired quantile lies between two data points `i` and `j`:

        - fraction: `i + (j - i)*fraction`, where `fraction` is the
                    fractional part of the index surrounded by `i` and `j`.
        -lower: `i`.
        - higher: `j`.

    Returns
    -------
    score : float
        Score at percentile.

    See Also
    --------
    percentileofscore

    Examples
    --------
    >>> from scipy import stats
    >>> a = np.arange(100)
    >>> stats.scoreatpercentile(a, 50)
    49.5

    """
    # TODO: this should be a simple wrapper around a well-written quantile
    # function.  GNU R provides 9 quantile algorithms (!), with differing
    # behaviour at, for example, discontinuities.
    values = np.sort(a, axis=0)
    if limit:
        values = values[(limit[0] <= values) & (values <= limit[1])]

    idx = per /100. * (values.shape[0] - 1)
    if (idx % 1 == 0):
        score = values[idx]
    else:
        if interpolation_method == 'fraction':
            score = _interpolate(values[int(idx)], values[int(idx) + 1],
                                 idx % 1)
        elif interpolation_method == 'lower':
            score = values[np.floor(idx)]
        elif interpolation_method == 'higher':
            score = values[np.ceil(idx)]
        else:
            raise ValueError("interpolation_method can only be 'fraction', " \
                             "'lower' or 'higher'")

    return score


def percentileofscore(a, score, kind='rank'):
    '''
    The percentile rank of a score relative to a list of scores.

    A `percentileofscore` of, for example, 80% means that 80% of the
    scores in `a` are below the given score. In the case of gaps or
    ties, the exact definition depends on the optional keyword, `kind`.

    Parameters
    ----------
    a: array like
        Array of scores to which `score` is compared.
    score: int or float
        Score that is compared to the elements in `a`.
    kind: {'rank', 'weak', 'strict', 'mean'}, optional
        This optional parameter specifies the interpretation of the
        resulting score:

        - "rank": Average percentage ranking of score.  In case of
                  multiple matches, average the percentage rankings of
                  all matching scores.
        - "weak": This kind corresponds to the definition of a cumulative
                  distribution function.  A percentileofscore of 80%
                  means that 80% of values are less than or equal
                  to the provided score.
        - "strict": Similar to "weak", except that only values that are
                    strictly less than the given score are counted.
        - "mean": The average of the "weak" and "strict" scores, often used in
                  testing.  See

                  http://en.wikipedia.org/wiki/Percentile_rank

    Returns
    -------
    pcos : float
        Percentile-position of score (0-100) relative to `a`.

    Examples
    --------
    Three-quarters of the given values lie below a given score:

    >>> percentileofscore([1, 2, 3, 4], 3)
    75.0

    With multiple matches, note how the scores of the two matches, 0.6
    and 0.8 respectively, are averaged:

    >>> percentileofscore([1, 2, 3, 3, 4], 3)
    70.0

    Only 2/5 values are strictly less than 3:

    >>> percentileofscore([1, 2, 3, 3, 4], 3, kind='strict')
    40.0

    But 4/5 values are less than or equal to 3:

    >>> percentileofscore([1, 2, 3, 3, 4], 3, kind='weak')
    80.0

    The average between the weak and the strict scores is

    >>> percentileofscore([1, 2, 3, 3, 4], 3, kind='mean')
    60.0

    '''
    a = np.array(a)
    n = len(a)

    if kind == 'rank':
        if not(np.any(a == score)):
            a = np.append(a, score)
            a_len = np.array(range(len(a)))
        else:
            a_len = np.array(range(len(a))) + 1.0

        a = np.sort(a)
        idx = [a == score]
        pct = (np.mean(a_len[idx]) / n) * 100.0
        return pct

    elif kind == 'strict':
        return sum(a < score) / float(n) * 100
    elif kind == 'weak':
        return sum(a <= score) / float(n) * 100
    elif kind == 'mean':
        return (sum(a < score) + sum(a <= score)) * 50 / float(n)
    else:
        raise ValueError("kind can only be 'rank', 'strict', 'weak' or 'mean'")


def histogram2(a, bins):
    """
    Compute histogram using divisions in bins.

    Count the number of times values from array `a` fall into
    numerical ranges defined by `bins`.  Range x is given by
    bins[x] <= range_x < bins[x+1] where x =0,N and N is the
    length of the `bins` array.  The last range is given by
    bins[N] <= range_N < infinity.  Values less than bins[0] are
    not included in the histogram.

    Parameters
    ----------
    a : array_like of rank 1
        The array of values to be assigned into bins
    bins : array_like of rank 1
        Defines the ranges of values to use during histogramming.

    Returns
    -------
    histogram2 : ndarray of rank 1
        Each value represents the occurrences for a given bin (range) of
        values.

    """
    # comment: probably obsoleted by numpy.histogram()
    n = np.searchsorted(np.sort(a), bins)
    n = np.concatenate([ n, [len(a)]])
    return n[ 1:]-n[:-1]


def histogram(a, numbins=10, defaultlimits=None, weights=None, printextras=False):
    """
    Separates the range into several bins and returns the number of instances
    of a in each bin. This histogram is based on numpy's histogram but has a
    larger range by default if default limits is not set.

    Parameters
    ----------
    a: array_like
        Array of scores which will be put into bins.
    numbins: int, optional
        The number of bins to use for the histogram. Default is 10.
    defaultlimits: tuple (lower, upper), optional
        The lower and upper values for the range of the histogram.
        If no value is given, a range slightly larger then the range of the
        values in a is used. Specifically ``(a.min() - s, a.max() + s)``,
            where ``s = (1/2)(a.max() - a.min()) / (numbins - 1)``.
    weights: array_like, optional
        The weights for each value in `a`. Default is None, which gives each
        value a weight of 1.0
    printextras: bool, optional
        If True, the number of extra points is printed to standard output.
        Default is False.

    Returns
    -------
    histogram: ndarray
        Number of points (or sum of weights) in each bin.
    low_range: float
        Lowest value of histogram, the lower limit of the first bin.
    binsize: float
        The size of the bins (all bins have the same size).
    extrapoints: int
        The number of points outside the range of the histogram.

    See Also
    --------
    numpy.histogram

    """
    a = np.ravel(a)               # flatten any >1D arrays
    if defaultlimits is None:
        # no range given, so use values in a
        data_min = a.min()
        data_max = a.max()
        # Have bins extend past min and max values slightly
        s = (data_max - data_min) / (2. * (numbins - 1.))
        defaultlimits = (data_min - s, data_max + s)
    # use numpy's histogram method to compute bins
    hist, bin_edges = np.histogram(a, bins=numbins, range=defaultlimits,
                                   weights=weights)
    # hist are not always floats, convert to keep with old output
    hist = np.array(hist, dtype=float)
    # fixed width for bins is assumed, as numpy's histogram gives
    # fixed width bins for int values for 'bins'
    binsize = bin_edges[1] - bin_edges[0]
    # calculate number of extra points
    extrapoints = len([v for v in a
                       if defaultlimits[0] > v or v > defaultlimits[1]])
    if extrapoints > 0 and printextras:
        warnings.warn("Points outside given histogram range = %s" \
                      %extrapoints)
    return (hist, defaultlimits[0], binsize, extrapoints)


def cumfreq(a, numbins=10, defaultreallimits=None, weights=None):
    """
    Returns a cumulative frequency histogram, using the histogram function.

    Parameters
    ----------
    a : array_like
        Input array.
    numbins: int, optional
        The number of bins to use for the histogram. Default is 10.
    defaultlimits: tuple (lower, upper), optional
        The lower and upper values for the range of the histogram.
        If no value is given, a range slightly larger then the range of the
        values in a is used. Specifically ``(a.min() - s, a.max() + s)``,
            where ``s = (1/2)(a.max() - a.min()) / (numbins - 1)``.
    weights: array_like, optional
        The weights for each value in `a`. Default is None, which gives each
        value a weight of 1.0

    Returns
    -------
    cumfreq : ndarray
        Binned values of cumulative frequency.
    lowerreallimit : float
        Lower real limit
    binsize : float
        Width of each bin.
    extrapoints : int
        Extra points.

    Examples
    --------
    >>> x = [1, 4, 2, 1, 3, 1]
    >>> cumfreqs, lowlim, binsize, extrapoints = sp.stats.cumfreq(x, numbins=4)
    >>> cumfreqs
    array([ 3.,  4.,  5.,  6.])
    >>> cumfreqs, lowlim, binsize, extrapoints = \
    ...     sp.stats.cumfreq(x, numbins=4, defaultreallimits=(1.5, 5))
    >>> cumfreqs
    array([ 1.,  2.,  3.,  3.])
    >>> extrapoints
    3

    """
    h,l,b,e = histogram(a, numbins, defaultreallimits, weights=weights)
    cumhist = np.cumsum(h*1, axis=0)
    return cumhist,l,b,e


def relfreq(a, numbins=10, defaultreallimits=None, weights=None):
    """
    Returns a relative frequency histogram, using the histogram function.

    Parameters
    ----------
    a : array_like
        Input array.
    numbins: int, optional
        The number of bins to use for the histogram. Default is 10.
    defaultreallimits: tuple (lower, upper), optional
        The lower and upper values for the range of the histogram.
        If no value is given, a range slightly larger then the range of the
        values in a is used. Specifically ``(a.min() - s, a.max() + s)``,
            where ``s = (1/2)(a.max() - a.min()) / (numbins - 1)``.
    weights: array_like, optional
        The weights for each value in `a`. Default is None, which gives each
        value a weight of 1.0

    Returns
    -------
    relfreq : ndarray
        Binned values of relative frequency.
    lowerreallimit : float
        Lower real limit
    binsize : float
        Width of each bin.
    extrapoints : int
        Extra points.

    Examples
    --------
    >>> a = np.array([1, 4, 2, 1, 3, 1])
    >>> relfreqs, lowlim, binsize, extrapoints = sp.stats.relfreq(a, numbins=4)
    >>> relfreqs
    array([ 0.5       ,  0.16666667,  0.16666667,  0.16666667])
    >>> np.sum(relfreqs)  # relative frequencies should add up to 1
    0.99999999999999989

    """
    h, l, b, e = histogram(a, numbins, defaultreallimits, weights=weights)
    h = np.array(h / float(np.array(a).shape[0]))
    return h, l, b, e


#####################################
######  VARIABILITY FUNCTIONS  #####
#####################################

def obrientransform(*args):
    """
    Computes a transform on input data (any number of columns).

    Used to test for homogeneity of variance prior to running one-way stats.
    Each array in ``*args`` is one level of a factor.
    If an `F_oneway` run on the transformed data and found significant,
    variances are unequal.  From Maxwell and Delaney, p.112.

    Parameters
    ----------
    args : ndarray
        Any number of arrays.

    Returns
    -------
    obrientransform : ndarray
        Transformed data for use in an ANOVA.

    """
    TINY = 1e-10
    k = len(args)
    n = zeros(k)
    v = zeros(k)
    m = zeros(k)
    nargs = []
    for i in range(k):
        nargs.append(args[i].astype(float))
        n[i] = float(len(nargs[i]))
        v[i] = np.var(nargs[i], ddof=1)
        m[i] = np.mean(nargs[i])
    for j in range(k):
        for i in range(int(n[j])):
            t1 = (n[j]-1.5)*n[j]*(nargs[j][i]-m[j])**2
            t2 = 0.5*v[j]*(n[j]-1.0)
            t3 = (n[j]-1.0)*(n[j]-2.0)
            nargs[j][i] = (t1-t2) / float(t3)
    check = 1
    for j in range(k):
        if v[j] - np.mean(nargs[j]) > TINY:
            check = 0
    if check != 1:
        raise ValueError('Lack of convergence in obrientransform.')
    else:
        return array(nargs)


def signaltonoise(a, axis=0, ddof=0):
    """
    The signal-to-noise ratio of the input data.

    Returns the signal-to-noise ratio of `a`, here defined as the mean
    divided by the standard deviation.

    Parameters
    ----------
    a: array_like
        An array_like object containing the sample data.
    axis: int or None, optional
        If axis is equal to None, the array is first ravel'd. If axis is an
        integer, this is the axis over which to operate. Default is 0.
    ddof : int, optional
        Degrees of freedom correction for standard deviation. Default is 0.

    Returns
    -------
    s2n : ndarray
        The mean to standard deviation ratio(s) along `axis`, or 0 where the
        standard deviation is 0.

    """
    a = np.asanyarray(a)
    m = a.mean(axis)
    sd = a.std(axis=axis, ddof=ddof)
    return np.where(sd == 0, 0, m/sd)


def sem(a, axis=0, ddof=1):
    """
    Calculates the standard error of the mean (or standard error of
    measurement) of the values in the input array.

    Parameters
    ----------
    a : array_like
        An array containing the values for which the standard error is
        returned.
    axis : int or None, optional.
        If axis is None, ravel `a` first. If axis is an integer, this will be
        the axis over which to operate. Defaults to 0.
    ddof : int, optional
        Delta degrees-of-freedom. How many degrees of freedom to adjust
        for bias in limited samples relative to the population estimate
        of variance. Defaults to 1.

    Returns
    -------
    s : ndarray or float
        The standard error of the mean in the sample(s), along the input axis.

    Notes
    -----
    The default value for `ddof` is different to the default (0) used by other
    ddof containing routines, such as np.std nd stats.nanstd.

    Examples
    --------
    Find standard error along the first axis:

    >>> from scipy import stats
    >>> a = np.arange(20).reshape(5,4)
    >>> stats.sem(a)
    array([ 2.8284,  2.8284,  2.8284,  2.8284])

    Find standard error across the whole array, using n degrees of freedom:

    >>> stats.sem(a, axis=None, ddof=0)
    1.2893796958227628

    """
    a, axis = _chk_asarray(a, axis)
    n = a.shape[axis]
    s = np.std(a,axis=axis, ddof=ddof) / np.sqrt(n) #JP check normalization
    return s


def zscore(a, axis=0, ddof=0):
    """
    Calculates the z score of each value in the sample, relative to the sample
    mean and standard deviation.

    Parameters
    ----------
    a : array_like
        An array like object containing the sample data.
    axis : int or None, optional
        If `axis` is equal to None, the array is first raveled. If `axis` is
        an integer, this is the axis over which to operate. Default is 0.
    ddof : int, optional
        Degrees of freedom correction in the calculation of the
        standard deviation. Default is 0.

    Returns
    -------
    zscore : array_like
        The z-scores, standardized by mean and standard deviation of input
        array `a`.

    Notes
    -----
    This function preserves ndarray subclasses, and works also with
    matrices and masked arrays (it uses `asanyarray` instead of `asarray`
    for parameters).

    Examples
    --------
    >>> a = np.array([ 0.7972,  0.0767,  0.4383,  0.7866,  0.8091,  0.1954,
                       0.6307, 0.6599,  0.1065,  0.0508])
    >>> from scipy import stats
    >>> stats.zscore(a)
    array([ 1.1273, -1.247 , -0.0552,  1.0923,  1.1664, -0.8559,  0.5786,
            0.6748, -1.1488, -1.3324])

    Computing along a specified axis, using n-1 degrees of freedom (``ddof=1``)
    to calculate the standard deviation:

    >>> b = np.array([[ 0.3148,  0.0478,  0.6243,  0.4608],
                      [ 0.7149,  0.0775,  0.6072,  0.9656],
                      [ 0.6341,  0.1403,  0.9759,  0.4064],
                      [ 0.5918,  0.6948,  0.904 ,  0.3721],
                      [ 0.0921,  0.2481,  0.1188,  0.1366]])
    >>> stats.zscore(b, axis=1, ddof=1)
    array([[-0.19264823, -1.28415119,  1.07259584,  0.40420358],
           [ 0.33048416, -1.37380874,  0.04251374,  1.00081084],
           [ 0.26796377, -1.12598418,  1.23283094, -0.37481053],
           [-0.22095197,  0.24468594,  1.19042819, -1.21416216],
           [-0.82780366,  1.4457416 , -0.43867764, -0.1792603 ]])
    """
    a = np.asanyarray(a)
    mns = a.mean(axis=axis)
    sstd = a.std(axis=axis, ddof=ddof)
    if axis and mns.ndim < a.ndim:
        return ((a - np.expand_dims(mns, axis=axis)) /
                 np.expand_dims(sstd,axis=axis))
    else:
        return (a - mns) / sstd


def zmap(scores, compare, axis=0, ddof=0):
    """
    Calculates the relative z-scores.

    Returns an array of z-scores, i.e., scores that are standardized to zero
    mean and unit variance, where mean and variance are calculated from the
    comparison array.

    Parameters
    ----------
    scores : array_like
        The input for which z-scores are calculated.
    compare : array_like
        The input from which the mean and standard deviation of the
        normalization are taken; assumed to have the same dimension as
        `scores`.
    axis : int or None, optional
        Axis over which mean and variance of `compare` are calculated.
        Default is 0.
    ddof : int, optional
        Degrees of freedom correction in the calculation of the
        standard deviation. Default is 0.

    Returns
    -------
    zscore : array_like
        Z-scores, in the same shape as `scores`.

    Notes
    -----
    This function preserves ndarray subclasses, and works also with
    matrices and masked arrays (it uses `asanyarray` instead of `asarray`
    for parameters).

    Examples
    --------
    >>> a = [0.5, 2.0, 2.5, 3]
    >>> b = [0, 1, 2, 3, 4]
    >>> zmap(a, b)
    array([-1.06066017,  0.        ,  0.35355339,  0.70710678])
    """
    scores, compare = map(np.asanyarray, [scores, compare])
    mns = compare.mean(axis=axis)
    sstd = compare.std(axis=axis, ddof=ddof)
    if axis and mns.ndim < compare.ndim:
        return ((scores - np.expand_dims(mns, axis=axis)) /
                 np.expand_dims(sstd,axis=axis))
    else:
        return (scores - mns) / sstd


#####################################
#######  TRIMMING FUNCTIONS  #######
#####################################

def threshold(a, threshmin=None, threshmax=None, newval=0):
    """
    Clip array to a given value.

    Similar to numpy.clip(), except that values less than `threshmin` or
    greater than `threshmax` are replaced by `newval`, instead of by
    `threshmin` and `threshmax` respectively.

    Parameters
    ----------
    a : array_like
        Data to threshold.
    threshmin : float, int or None, optional
        Minimum threshold, defaults to None.
    threshmax : float, int or None, optional
        Maximum threshold, defaults to None.
    newval : float or int, optional
        Value to put in place of values in `a` outside of bounds.
        Defaults to 0.

    Returns
    -------
    out : ndarray
        The clipped input array, with values less than `threshmin` or
        greater than `threshmax` replaced with `newval`.

    Examples
    --------
    >>> a = np.array([9, 9, 6, 3, 1, 6, 1, 0, 0, 8])
    >>> from scipy import stats
    >>> stats.threshold(a, threshmin=2, threshmax=8, newval=-1)
    array([-1, -1,  6,  3, -1,  6, -1, -1, -1,  8])

    """
    a = asarray(a).copy()
    mask = zeros(a.shape, dtype=bool)
    if threshmin is not None:
        mask |= (a < threshmin)
    if threshmax is not None:
        mask |= (a > threshmax)
    a[mask] = newval
    return a



def sigmaclip(a, low=4., high=4.):
    """
    Iterative sigma-clipping of array elements.

    The output array contains only those elements of the input array `c`
    that satisfy the conditions ::

        mean(c) - std(c)*low < c < mean(c) + std(c)*high

    Starting from the full sample, all elements outside the critical range are
    removed. The iteration continues with a new critical range until no
    elements are outside the range.

    Parameters
    ----------
    a : array_like
        Data array, will be raveled if not 1-D.
    low : float, optional
        Lower bound factor of sigma clipping. Default is 4.
    high : float, optional
        Upper bound factor of sigma clipping. Default is 4.

    Returns
    -------
    c : ndarray
        Input array with clipped elements removed.
    critlower : float
        Lower threshold value use for clipping.
    critlupper : float
        Upper threshold value use for clipping.

    Examples
    --------
    >>> a = np.concatenate((np.linspace(9.5,10.5,31), np.linspace(0,20,5)))
    >>> fact = 1.5
    >>> c, low, upp = sigmaclip(a, fact, fact)
    >>> c
    array([  9.96666667,  10.        ,  10.03333333,  10.        ])
    >>> c.var(), c.std()
    (0.00055555555555555165, 0.023570226039551501)
    >>> low, c.mean() - fact*c.std(), c.min()
    (9.9646446609406727, 9.9646446609406727, 9.9666666666666668)
    >>> upp, c.mean() + fact*c.std(), c.max()
    (10.035355339059327, 10.035355339059327, 10.033333333333333)

    >>> a = np.concatenate((np.linspace(9.5,10.5,11),
        np.linspace(-100,-50,3)))
    >>> c, low, upp = sigmaclip(a, 1.8, 1.8)
    >>> (c == np.linspace(9.5,10.5,11)).all()
    True

    """
    c = np.asarray(a).ravel()
    delta = 1
    while delta:
        c_std = c.std()
        c_mean = c.mean()
        size = c.size
        critlower = c_mean - c_std*low
        critupper = c_mean + c_std*high
        c = c[(c>critlower) & (c<critupper)]
        delta = size-c.size
    return c, critlower, critupper


def trimboth(a, proportiontocut):
    """
    Slices off a proportion of items from both ends of an array.

    Slices off the passed proportion of items from both ends of the passed
    array (i.e., with `proportiontocut` = 0.1, slices leftmost 10% **and**
    rightmost 10% of scores).  You must pre-sort the array if you want
    'proper' trimming.  Slices off less if proportion results in a
    non-integer slice index (i.e., conservatively slices off
    `proportiontocut`).

    Parameters
    ----------
    a : array_like
        Data to trim.
    proportiontocut : float or int
        Proportion of total data set to trim of each end.

    Returns
    -------
    out : ndarray
        Trimmed version of array `a`.

    Examples
    --------
    >>> from scipy import stats
    >>> a = np.arange(20)
    >>> b = stats.trimboth(a, 0.1)
    >>> b.shape
    (16,)

    """
    a = asarray(a)
    lowercut = int(proportiontocut*len(a))
    uppercut = len(a) - lowercut
    if (lowercut >= uppercut):
        raise ValueError("Proportion too big.")
    return a[lowercut:uppercut]


def trim1(a, proportiontocut, tail='right'):
    """
    Slices off a proportion of items from ONE end of the passed array
    distribution.

    If `proportiontocut` = 0.1, slices off 'leftmost' or 'rightmost'
    10% of scores.  Slices off LESS if proportion results in a non-integer
    slice index (i.e., conservatively slices off `proportiontocut` ).

    Parameters
    ----------
    a : array_like
        Input array
    proportiontocut : float
        Fraction to cut off of 'left' or 'right' of distribution
    tail : string, {'left', 'right'}, optional
        Defaults to 'right'.

    Returns
    -------
    trim1 : ndarray
        Trimmed version of array `a`

    """
    a = asarray(a)
    if tail.lower() == 'right':
        lowercut = 0
        uppercut = len(a) - int(proportiontocut*len(a))
    elif tail.lower() == 'left':
        lowercut = int(proportiontocut*len(a))
        uppercut = len(a)
    return a[lowercut:uppercut]

def trim_mean(a, proportiontocut):
    """
    Return mean of array after trimming distribution from both lower and upper
    tails.

    If `proportiontocut` = 0.1, slices off 'leftmost' and 'rightmost' 10% of
    scores. Slices off LESS if proportion results in a non-integer slice
    index (i.e., conservatively slices off `proportiontocut` ).

    Parameters
    ----------
    a : array_like
        Input array
    proportiontocut : float
        Fraction to cut off of both tails of the distribution

    Returns
    -------
    trim_mean : ndarray
        Mean of trimmed array.

    """
    newa = trimboth(np.sort(a),proportiontocut)
    return np.mean(newa,axis=0)


def f_oneway(*args):
    """
    Performs a 1-way ANOVA.

    The one-way ANOVA tests the null hypothesis that two or more groups have
    the same population mean.  The test is applied to samples from two or
    more groups, possibly with differing sizes.

    Parameters
    ----------
    sample1, sample2, ... : array_like
        The sample measurements for each group.

    Returns
    -------
    F-value : float
        The computed F-value of the test.
    p-value : float
        The associated p-value from the F-distribution.

    Notes
    -----
    The ANOVA test has important assumptions that must be satisfied in order
    for the associated p-value to be valid.

    1. The samples are independent.
    2. Each sample is from a normally distributed population.
    3. The population standard deviations of the groups are all equal.  This
       property is known as homoscedasticity.

    If these assumptions are not true for a given set of data, it may still be
    possible to use the Kruskal-Wallis H-test (`stats.kruskal`_) although with
    some loss of power.

    The algorithm is from Heiman[2], pp.394-7.


    References
    ----------
    .. [1] Lowry, Richard.  "Concepts and Applications of Inferential
           Statistics". Chapter 14. http://faculty.vassar.edu/lowry/ch14pt1.html

    .. [2] Heiman, G.W.  Research Methods in Statistics. 2002.

    """
    args = map(np.asarray, args) # convert to an numpy array
    na = len(args)              # ANOVA on 'na' groups, each in it's own array
    alldata = np.concatenate(args)
    bign = len(alldata)
    sstot = ss(alldata) - (square_of_sums(alldata) / float(bign))
    ssbn = 0
    for a in args:
        ssbn += square_of_sums(a) / float(len(a))
    ssbn -= (square_of_sums(alldata) / float(bign))
    sswn = sstot - ssbn
    dfbn = na - 1
    dfwn = bign - na
    msb = ssbn / float(dfbn)
    msw = sswn / float(dfwn)
    f = msb / msw
    prob = fprob(dfbn, dfwn, f)
    return f, prob


def pearsonr(x, y):
    """Calculates a Pearson correlation coefficient and the p-value for testing
    non-correlation.

    The Pearson correlation coefficient measures the linear relationship
    between two datasets. Strictly speaking, Pearson's correlation requires
    that each dataset be normally distributed. Like other correlation
    coefficients, this one varies between -1 and +1 with 0 implying no
    correlation. Correlations of -1 or +1 imply an exact linear
    relationship. Positive correlations imply that as x increases, so does
    y. Negative correlations imply that as x increases, y decreases.

    The p-value roughly indicates the probability of an uncorrelated system
    producing datasets that have a Pearson correlation at least as extreme
    as the one computed from these datasets. The p-values are not entirely
    reliable but are probably reasonable for datasets larger than 500 or so.

    Parameters
    ----------
    x : 1D array
    y : 1D array the same length as x

    Returns
    -------
    (Pearson's correlation coefficient,
     2-tailed p-value)

    References
    ----------
    http://www.statsoft.com/textbook/glosp.html#Pearson%20Correlation
    """
    # x and y should have same length.
    x = np.asarray(x)
    y = np.asarray(y)
    n = len(x)
    mx = x.mean()
    my = y.mean()
    xm, ym = x-mx, y-my
    r_num = n*(np.add.reduce(xm*ym))
    r_den = n*np.sqrt(ss(xm)*ss(ym))
    r = (r_num / r_den)

    # Presumably, if abs(r) > 1, then it is only some small artifact of floating
    # point arithmetic.
    r = max(min(r, 1.0), -1.0)
    df = n-2
    if abs(r) == 1.0:
        prob = 0.0
    else:
        t_squared = r*r * (df / ((1.0 - r) * (1.0 + r)))
        prob = betai(0.5*df, 0.5, df / (df + t_squared))
    return r, prob


def fisher_exact(table, alternative='two-sided'):
    """Performs a Fisher exact test on a 2x2 contingency table.

    Parameters
    ----------
    table : array_like of ints
        A 2x2 contingency table.  Elements should be non-negative integers.
    alternative : {'two-sided', 'less', 'greater'}, optional
        Which alternative hypothesis to the null hypothesis the test uses.
        Default is 'two-sided'.

    Returns
    -------
    oddsratio : float
        This is prior odds ratio and not a posterior estimate.
    p_value : float
        P-value, the probability of obtaining a distribution at least as
        extreme as the one that was actually observed, assuming that the
        null hypothesis is true.

    See Also
    --------
    chi2_contingency : Chi-square test of independence of variables in a
        contingency table.

    Notes
    -----
    The calculated odds ratio is different from the one R uses. In R language,
    this implementation returns the (more common) "unconditional Maximum
    Likelihood Estimate", while R uses the "conditional Maximum Likelihood
    Estimate".

    For tables with large numbers the (inexact) chi-square test implemented
    in the function `chi2_contingency` can also be used.

    Examples
    --------
    Say we spend a few days counting whales and sharks in the Atlantic and
    Indian oceans. In the Atlantic ocean we find 8 whales and 1 shark, in the
    Indian ocean 2 whales and 5 sharks. Then our contingency table is::

                Atlantic  Indian
        whales     8        2
        sharks     1        5

    We use this table to find the p-value:

    >>> oddsratio, pvalue = stats.fisher_exact([[8, 2], [1, 5]])
    >>> pvalue
    0.0349...

    The probability that we would observe this or an even more imbalanced ratio
    by chance is about 3.5%.  A commonly used significance level is 5%, if we
    adopt that we can therefore conclude that our observed imbalance is
    statistically significant; whales prefer the Atlantic while sharks prefer
    the Indian ocean.

    """
    hypergeom = distributions.hypergeom
    c = np.asarray(table, dtype=np.int64)  # int32 is not enough for the algorithm
    if not c.shape == (2, 2):
        raise ValueError("The input `table` must be of shape (2, 2).")

    if np.any(c < 0):
        raise ValueError("All values in `table` must be nonnegative.")

    if 0 in c.sum(axis=0) or 0 in c.sum(axis=1):
        # If both values in a row or column are zero, the p-value is 1 and
        # the odds ratio is NaN.
        return np.nan, 1.0

    if c[1,0] > 0 and c[0,1] > 0:
        oddsratio = c[0,0] * c[1,1] / float(c[1,0] * c[0,1])
    else:
        oddsratio = np.inf

    n1 = c[0,0] + c[0,1]
    n2 = c[1,0] + c[1,1]
    n  = c[0,0] + c[1,0]

    def binary_search(n, n1, n2, side):
        """Binary search for where to begin lower/upper halves in two-sided
        test.
        """
        if side == "upper":
            minval = mode
            maxval = n
        else:
            minval = 0
            maxval = mode
        guess = -1
        while maxval - minval > 1:
            if maxval == minval + 1 and guess == minval:
                guess = maxval
            else:
                guess = (maxval + minval) // 2
            pguess = hypergeom.pmf(guess, n1 + n2, n1, n)
            if side == "upper":
                ng = guess - 1
            else:
                ng = guess + 1
            if pguess <= pexact and hypergeom.pmf(ng, n1 + n2, n1, n) > pexact:
                break
            elif pguess < pexact:
                maxval = guess
            else:
                minval = guess
        if guess == -1:
            guess = minval
        if side == "upper":
            while guess > 0 and hypergeom.pmf(guess, n1 + n2, n1, n) < pexact * epsilon:
                guess -= 1
            while hypergeom.pmf(guess, n1 + n2, n1, n) > pexact / epsilon:
                guess += 1
        else:
            while hypergeom.pmf(guess, n1 + n2, n1, n) < pexact * epsilon:
                guess += 1
            while guess > 0 and hypergeom.pmf(guess, n1 + n2, n1, n) > pexact / epsilon:
                guess -= 1
        return guess

    if alternative == 'less':
        pvalue = hypergeom.cdf(c[0,0], n1 + n2, n1, n)
    elif alternative == 'greater':
        # Same formula as the 'less' case, but with the second column.
        pvalue = hypergeom.cdf(c[0,1], n1 + n2, n1, c[0,1] + c[1,1])
    elif alternative == 'two-sided':
        mode = int(float((n + 1) * (n1 + 1)) / (n1 + n2 + 2))
        pexact = hypergeom.pmf(c[0,0], n1 + n2, n1, n)
        pmode = hypergeom.pmf(mode, n1 + n2, n1, n)

        epsilon = 1 - 1e-4
        if float(np.abs(pexact - pmode)) / np.abs(np.max(pexact, pmode)) <= 1 - epsilon:
            return oddsratio, 1.

        elif c[0,0] < mode:
            plower = hypergeom.cdf(c[0,0], n1 + n2, n1, n)
            if hypergeom.pmf(n, n1 + n2, n1, n) > pexact / epsilon:
                return oddsratio, plower

            guess = binary_search(n, n1, n2, "upper")
            pvalue = plower + hypergeom.sf(guess - 1, n1 + n2, n1, n)
        else:
            pupper = hypergeom.sf(c[0,0] - 1, n1 + n2, n1, n)
            if hypergeom.pmf(0, n1 + n2, n1, n) > pexact / epsilon:
                return oddsratio, pupper

            guess = binary_search(n, n1, n2, "lower")
            pvalue = pupper + hypergeom.cdf(guess, n1 + n2, n1, n)
    else:
        msg = "`alternative` should be one of {'two-sided', 'less', 'greater'}"
        raise ValueError(msg)

    if pvalue > 1.0:
        pvalue = 1.0
    return oddsratio, pvalue


def spearmanr(a, b=None, axis=0):
    """
    Calculates a Spearman rank-order correlation coefficient and the p-value
    to test for non-correlation.

    The Spearman correlation is a nonparametric measure of the monotonicity
    of the relationship between two datasets. Unlike the Pearson correlation,
    the Spearman correlation does not assume that both datasets are normally
    distributed. Like other correlation coefficients, this one varies
    between -1 and +1 with 0 implying no correlation. Correlations of -1 or
    +1 imply an exact monotonic relationship. Positive correlations imply that
    as x increases, so does y. Negative correlations imply that as x
    increases, y decreases.

    The p-value roughly indicates the probability of an uncorrelated system
    producing datasets that have a Spearman correlation at least as extreme
    as the one computed from these datasets. The p-values are not entirely
    reliable but are probably reasonable for datasets larger than 500 or so.

    Parameters
    ----------
    a, b : 1D or 2D array_like, b is optional
        One or two 1-D or 2-D arrays containing multiple variables and
        observations. Each column of `a` and `b` represents a variable, and
        each row entry a single observation of those variables. See also
        `axis`. Both arrays need to have the same length in the `axis`
        dimension.
    axis : int or None, optional
        If axis=0 (default), then each column represents a variable, with
        observations in the rows. If axis=0, the relationship is transposed:
        each row represents a variable, while the columns contain observations.
        If axis=None, then both arrays will be raveled.

    Returns
    -------
    rho: float or ndarray (2-D square)
        Spearman correlation matrix or correlation coefficient (if only 2
        variables are given as parameters. Correlation matrix is square with
        length equal to total number of variables (columns or rows) in a and b
        combined.
    p-value : float
        The two-sided p-value for a hypothesis test whose null hypothesis is
        that two sets of data are uncorrelated, has same dimension as rho.

    Notes
    -----
    Changes in scipy 0.8.0: rewrite to add tie-handling, and axis.

    References
    ----------
    [CRCProbStat2000]_ Section  14.7

    .. [CRCProbStat2000] Zwillinger, D. and Kokoska, S. (2000). CRC Standard
       Probability and Statistics Tables and Formulae. Chapman & Hall: New
       York. 2000.

    Examples
    --------
    >>> spearmanr([1,2,3,4,5],[5,6,7,8,7])
    (0.82078268166812329, 0.088587005313543798)
    >>> np.random.seed(1234321)
    >>> x2n=np.random.randn(100,2)
    >>> y2n=np.random.randn(100,2)
    >>> spearmanr(x2n)
    (0.059969996999699973, 0.55338590803773591)
    >>> spearmanr(x2n[:,0], x2n[:,1])
    (0.059969996999699973, 0.55338590803773591)
    >>> rho, pval = spearmanr(x2n,y2n)
    >>> rho
    array([[ 1.        ,  0.05997   ,  0.18569457,  0.06258626],
           [ 0.05997   ,  1.        ,  0.110003  ,  0.02534653],
           [ 0.18569457,  0.110003  ,  1.        ,  0.03488749],
           [ 0.06258626,  0.02534653,  0.03488749,  1.        ]])
    >>> pval
    array([[ 0.        ,  0.55338591,  0.06435364,  0.53617935],
           [ 0.55338591,  0.        ,  0.27592895,  0.80234077],
           [ 0.06435364,  0.27592895,  0.        ,  0.73039992],
           [ 0.53617935,  0.80234077,  0.73039992,  0.        ]])
    >>> rho, pval = spearmanr(x2n.T, y2n.T, axis=1)
    >>> rho
    array([[ 1.        ,  0.05997   ,  0.18569457,  0.06258626],
           [ 0.05997   ,  1.        ,  0.110003  ,  0.02534653],
           [ 0.18569457,  0.110003  ,  1.        ,  0.03488749],
           [ 0.06258626,  0.02534653,  0.03488749,  1.        ]])
    >>> spearmanr(x2n, y2n, axis=None)
    (0.10816770419260482, 0.1273562188027364)
    >>> spearmanr(x2n.ravel(), y2n.ravel())
    (0.10816770419260482, 0.1273562188027364)

    >>> xint = np.random.randint(10,size=(100,2))
    >>> spearmanr(xint)
    (0.052760927029710199, 0.60213045837062351)

    """
    a, axisout = _chk_asarray(a, axis)
    ar = np.apply_along_axis(rankdata,axisout,a)

    br = None
    if not b is None:
        b, axisout = _chk_asarray(b, axis)
        br = np.apply_along_axis(rankdata,axisout,b)
    n = a.shape[axisout]
    rs = np.corrcoef(ar,br,rowvar=axisout)

    olderr = np.seterr(divide='ignore')  # rs can have elements equal to 1
    try:
        t = rs * np.sqrt((n-2) / ((rs+1.0)*(1.0-rs)))
    finally:
        np.seterr(**olderr)
    prob = distributions.t.sf(np.abs(t),n-2)*2

    if rs.shape == (2,2):
        return rs[1,0], prob[1,0]
    else:
        return rs, prob


def pointbiserialr(x, y):
    # comment: I am changing the semantics somewhat. The original function is
    # fairly general and accepts an x sequence that has any type of thing in it as
    # along as there are only two unique items. I am going to restrict this to
    # a boolean array for my sanity.
    """Calculates a point biserial correlation coefficient and the associated
    p-value.

    The point biserial correlation is used to measure the relationship
    between a binary variable, x, and a continuous variable, y. Like other
    correlation coefficients, this one varies between -1 and +1 with 0
    implying no correlation. Correlations of -1 or +1 imply a determinative
    relationship.

    This function uses a shortcut formula but produces the same result as
    `pearsonr`.

    Parameters
    ----------
    x : array_like of bools
        Input array.
    y : array_like
        Input array.

    Returns
    -------
    r : float
        R value
    p-value : float
        2-tailed p-value

    References
    ----------
    http://www.childrens-mercy.org/stats/definitions/biserial.htm

    Examples
    --------
    >>> from scipy import stats
    >>> a = np.array([0, 0, 0, 1, 1, 1, 1])
    >>> b = np.arange(7)
    >>> stats.pointbiserialr(a, b)
    (0.8660254037844386, 0.011724811003954652)
    >>> stats.pearsonr(a, b)
    (0.86602540378443871, 0.011724811003954626)
    >>> np.corrcoef(a, b)
    array([[ 1.       ,  0.8660254],
           [ 0.8660254,  1.       ]])
    """

    ## Test data: http://support.sas.com/ctx/samples/index.jsp?sid=490&tab=output
    # x = [1,0,1,1,1,1,0,1,0,0,0,1,1,0,0,0,1,1,1,0,0,0,0,0,0,0,0,1,0,0,0,0,0,1]
    # y = [14.8,13.8,12.4,10.1,7.1,6.1,5.8,4.6,4.3,3.5,3.3,3.2,3.0,2.8,2.8,2.5,
    #      2.4,2.3,2.1,1.7,1.7,1.5,1.3,1.3,1.2,1.2,1.1,0.8,0.7,0.6,0.5,0.2,0.2,
    #      0.1]
    # rpb = 0.36149

    x = np.asarray(x, dtype=bool)
    y = np.asarray(y, dtype=float)
    n = len(x)

    # phat is the fraction of x values that are True
    phat = x.sum() / float(len(x))
    y0 = y[~x]  # y-values where x is False
    y1 = y[x]  # y-values where x is True
    y0m = y0.mean()
    y1m = y1.mean()

    # phat - phat**2 is more stable than phat*(1-phat)
    rpb = (y1m - y0m) * np.sqrt(phat - phat**2) / y.std()

    df = n-2
    # fixme: see comment about TINY in pearsonr()
    TINY = 1e-20
    t = rpb*np.sqrt(df/((1.0-rpb+TINY)*(1.0+rpb+TINY)))
    prob = betai(0.5*df, 0.5, df/(df+t*t))
    return rpb, prob


def kendalltau(x, y, initial_lexsort=True):
    """
    Calculates Kendall's tau, a correlation measure for ordinal data.

    Kendall's tau is a measure of the correspondence between two rankings.
    Values close to 1 indicate strong agreement, values close to -1 indicate
    strong disagreement.  This is the tau-b version of Kendall's tau which
    accounts for ties.

    Parameters
    ----------
    x, y : array_like
        Arrays of rankings, of the same shape. If arrays are not 1-D, they will
        be flattened to 1-D.
    initial_lexsort : bool, optional
        Whether to use lexsort or quicksort as the sorting method for the
        initial sort of the inputs. Default is lexsort (True), for which
        `kendalltau` is of complexity O(n log(n)). If False, the complexity is
        O(n^2), but with a smaller pre-factor (so quicksort may be faster for
        small arrays).

    Returns
    -------
    Kendall's tau : float
       The tau statistic.
    p-value : float
       The two-sided p-value for a hypothesis test whose null hypothesis is
       an absence of association, tau = 0.

    Notes
    -----
    The definition of Kendall's tau that is used is::

      tau = (P - Q) / sqrt((P + Q + T) * (P + Q + U))

    where P is the number of concordant pairs, Q the number of discordant
    pairs, T the number of ties only in `x`, and U the number of ties only in
    `y`.  If a tie occurs for the same pair in both `x` and `y`, it is not
    added to either T or U.

    References
    ----------
    W.R. Knight, "A Computer Method for Calculating Kendall's Tau with
    Ungrouped Data", Journal of the American Statistical Association, Vol. 61,
    No. 314, Part 1, pp. 436-439, 1966.

    Examples
    --------
    >>> x1 = [12, 2, 1, 12, 2]
    >>> x2 = [1, 4, 7, 1, 0]
    >>> tau, p_value = sp.stats.kendalltau(x1, x2)
    >>> tau
    -0.47140452079103173
    >>> p_value
    0.24821309157521476

    """

    x = np.asarray(x).ravel()
    y = np.asarray(y).ravel()
    n = np.int64(len(x))
    temp = range(n) # support structure used by mergesort
    # this closure recursively sorts sections of perm[] by comparing
    # elements of y[perm[]] using temp[] as support
    # returns the number of swaps required by an equivalent bubble sort
    def mergesort(offs, length):
        exchcnt = 0
        if length == 1:
            return 0
        if length == 2:
            if y[perm[offs]] <= y[perm[offs+1]]:
                return 0
            t = perm[offs]
            perm[offs] = perm[offs+1]
            perm[offs+1] = t
            return 1
        length0 = length // 2
        length1 = length - length0
        middle = offs + length0
        exchcnt += mergesort(offs, length0)
        exchcnt += mergesort(middle, length1)
        if y[perm[middle - 1]] < y[perm[middle]]:
            return exchcnt
        # merging
        i = j = k = 0
        while j < length0 or k < length1:
            if k >= length1 or (j < length0 and y[perm[offs + j]] <=
                                                y[perm[middle + k]]):
                temp[i] = perm[offs + j]
                d = i - j
                j += 1
            else:
                temp[i] = perm[middle + k]
                d = (offs + i) - (middle + k)
                k += 1
            if d > 0:
                exchcnt += d;
            i += 1
        perm[offs:offs+length] = temp[0:length]
        return exchcnt

    # initial sort on values of x and, if tied, on values of y
    if initial_lexsort:
        # sort implemented as mergesort, worst case: O(n log(n))
        perm = np.lexsort((y, x))
    else:
        # sort implemented as quicksort, 30% faster but with worst case: O(n^2)
        perm = range(n)
        perm.sort(key=lambda a: (x[a], y[a]))

    # compute joint ties
    first = 0
    t = 0
    for i in xrange(1, n):
        if x[perm[first]] != x[perm[i]] or y[perm[first]] != y[perm[i]]:
            t += ((i - first) * (i - first - 1)) // 2
            first = i
    t += ((n - first) * (n - first - 1)) // 2

    # compute ties in x
    first = 0
    u = 0
    for i in xrange(1,n):
        if x[perm[first]] != x[perm[i]]:
            u += ((i - first) * (i - first - 1)) // 2
            first = i
    u += ((n - first) * (n - first - 1)) // 2

    # count exchanges
    exchanges = mergesort(0, n)
    # compute ties in y after mergesort with counting
    first = 0
    v = 0
    for i in xrange(1,n):
        if y[perm[first]] != y[perm[i]]:
            v += ((i - first) * (i - first - 1)) // 2
            first = i
    v += ((n - first) * (n - first - 1)) // 2

    tot = (n * (n - 1)) // 2
    if tot == u and tot == v:
        return 1    # Special case for all ties in both ranks

    # Prevent overflow; equal to np.sqrt((tot - u) * (tot - v))
    denom = np.exp(0.5 * (np.log(tot - u) + np.log(tot - v)))
    tau = ((tot - (v + u - t)) - 2.0 * exchanges) / denom

    # what follows reproduces the ending of Gary Strangman's original
    # stats.kendalltau() in SciPy
    svar = (4.0 * n + 10.0) / (9.0 * n * (n - 1))
    z = tau / np.sqrt(svar)
    prob = special.erfc(np.abs(z) / 1.4142136)

    return tau, prob


def linregress(x, y=None):
    """
    Calculate a regression line

    This computes a least-squares regression for two sets of measurements.

    Parameters
    ----------
    x, y : array_like
        two sets of measurements.  Both arrays should have the same length.
        If only x is given (and y=None), then it must be a two-dimensional
        array where one dimension has length 2.  The two sets of measurements
        are then found by splitting the array along the length-2 dimension.

    Returns
    -------
    slope : float
        slope of the regression line
    intercept : float
        intercept of the regression line
    r-value : float
        correlation coefficient
    p-value : float
        two-sided p-value for a hypothesis test whose null hypothesis is
        that the slope is zero.
    stderr : float
        Standard error of the estimate


    Examples
    --------
    >>> from scipy import stats
    >>> import numpy as np
    >>> x = np.random.random(10)
    >>> y = np.random.random(10)
    >>> slope, intercept, r_value, p_value, std_err = stats.linregress(x,y)

    # To get coefficient of determination (r_squared)

    >>> print "r-squared:", r_value**2
    r-squared: 0.15286643777

    """
    TINY = 1.0e-20
    if y is None:  # x is a (2, N) or (N, 2) shaped array_like
        x = asarray(x)
        if x.shape[0] == 2:
            x, y = x
        elif x.shape[1] == 2:
            x, y = x.T
        else:
            msg = "If only `x` is given as input, it has to be of shape (2, N) \
            or (N, 2), provided shape was %s" % str(x.shape)
            raise ValueError(msg)
    else:
        x = asarray(x)
        y = asarray(y)
    n = len(x)
    xmean = np.mean(x,None)
    ymean = np.mean(y,None)

    # average sum of squares:
    ssxm, ssxym, ssyxm, ssym = np.cov(x, y, bias=1).flat
    r_num = ssxym
    r_den = np.sqrt(ssxm*ssym)
    if r_den == 0.0:
        r = 0.0
    else:
        r = r_num / r_den
        if (r > 1.0): r = 1.0 # from numerical error
    #z = 0.5*log((1.0+r+TINY)/(1.0-r+TINY))
    df = n-2
    t = r*np.sqrt(df/((1.0-r+TINY)*(1.0+r+TINY)))
    prob = distributions.t.sf(np.abs(t),df)*2
    slope = r_num / ssxm
    intercept = ymean - slope*xmean
    sterrest = np.sqrt((1-r*r)*ssym / ssxm / df)
    return slope, intercept, r, prob, sterrest


#####################################
#####  INFERENTIAL STATISTICS  #####
#####################################

def ttest_1samp(a, popmean, axis=0):
    """Calculates the T-test for the mean of ONE group of scores `a`.

    This is a two-sided test for the null hypothesis that the expected value
    (mean) of a sample of independent observations is equal to the given
    population mean, `popmean`.

    Parameters
    ----------
    a : array_like
        sample observation
    popmean : float or array_like
        expected value in null hypothesis, if array_like than it must have the
        same shape as `a` excluding the axis dimension
    axis : int, optional, (default axis=0)
        Axis can equal None (ravel array first), or an integer (the axis
        over which to operate on a).

    Returns
    -------
    t : float or array
        t-statistic
    prob : float or array
        two-tailed p-value

    Examples
    --------

    >>> from scipy import stats

    >>> #fix seed to get the same result
    >>> np.random.seed(7654567)
    >>> rvs = stats.norm.rvs(loc=5,scale=10,size=(50,2))

    test if mean of random sample is equal to true mean, and different mean.
    We reject the null hypothesis in the second case and don't reject it in
    the first case

    >>> stats.ttest_1samp(rvs,5.0)
    (array([-0.68014479, -0.04323899]), array([ 0.49961383,  0.96568674]))
    >>> stats.ttest_1samp(rvs,0.0)
    (array([ 2.77025808,  4.11038784]), array([ 0.00789095,  0.00014999]))

    examples using axis and non-scalar dimension for population mean

    >>> stats.ttest_1samp(rvs,[5.0,0.0])
    (array([-0.68014479,  4.11038784]), array([  4.99613833e-01,   1.49986458e-04]))
    >>> stats.ttest_1samp(rvs.T,[5.0,0.0],axis=1)
    (array([-0.68014479,  4.11038784]), array([  4.99613833e-01,   1.49986458e-04]))
    >>> stats.ttest_1samp(rvs,[[5.0],[0.0]])
    (array([[-0.68014479, -0.04323899],
           [ 2.77025808,  4.11038784]]), array([[  4.99613833e-01,   9.65686743e-01],
           [  7.89094663e-03,   1.49986458e-04]]))

"""


    a, axis = _chk_asarray(a, axis)
    n = a.shape[axis]
    df= n - 1

    d = np.mean(a, axis) - popmean
    v = np.var(a, axis, ddof=1)
    denom = np.sqrt(v / float(n))

    t = np.divide(d, denom)
    t, prob = _ttest_finish(df, t)
        
    return t,prob

def _ttest_finish(df,t):
    prob = distributions.t.sf(np.abs(t), df) * 2 #use np.abs to get upper tail
    if t.ndim == 0:
        t = t[()]
    return t, prob

<<<<<<< HEAD
def ttest_ind(a, b, axis=0):
    """
    Calculates the T-test for the means of TWO INDEPENDENT samples of scores.
=======
def ttest_ind(a, b, axis=0, equal_var = True):
    """Calculates the T-test for the means of TWO INDEPENDENT samples of scores
>>>>>>> b7269825

    This is a two-sided test for the null hypothesis that 2 independent samples
    have identical average (expected) values. This test assumes that the
    populations have identical variances.

    Parameters
    ----------
    a, b : array_like
        The arrays must have the same shape, except in the dimension
        corresponding to `axis` (the first, by default).
    axis : int, optional
        Axis can equal None (ravel array first), or an integer (the axis
        over which to operate on a and b).
    equal_var : bool, optional
        The default is True, which performs a standard independent 2 sample test
        that assumes equal population variances. If False, Welch's t-test, which
        does not assume equal population variance, is performed.

    Returns
    -------
    t : float or array
        t-statistic
    prob : float or array
        two-tailed p-value


    Notes
    -----

    We can use this test, if we observe two independent samples from
    the same or different population, e.g. exam scores of boys and
    girls or of two ethnic groups. The test measures whether the
    average (expected) value differs significantly across samples. If
    we observe a large p-value, for example larger than 0.05 or 0.1,
    then we cannot reject the null hypothesis of identical average scores.
    If the p-value is smaller than the threshold, e.g. 1%, 5% or 10%,
    then we reject the null hypothesis of equal averages.

    References
    ----------

<<<<<<< HEAD
     http://en.wikipedia.org/wiki/T_test#Unequal_sample_sizes.2C_equal_variance
=======
       http://en.wikipedia.org/wiki/T-test#Independent_two-sample_t-test
       http://en.wikipedia.org/wiki/Welch%27s_t_test
>>>>>>> b7269825


    Examples
    --------

    >>> from scipy import stats

    >>> #fix seed to get the same result
    >>> np.random.seed(12345678)

    test with sample with identical means

    >>> rvs1 = stats.norm.rvs(loc=5,scale=10,size=500)
    >>> rvs2 = stats.norm.rvs(loc=5,scale=10,size=500)
    >>> stats.ttest_ind(rvs1,rvs2)
    (0.26833823296239279, 0.78849443369564776)
    >>> stats.ttest_ind(rvs1,rvs2, equal_var = False)
    (0.26833823296239279, 0.78849452749500748)
    
    ttest_ind underestimates p for unequal variances
    
    >>> rvs3 = stats.norm.rvs(loc=5, scale=20, size=500)
    >>> stats.ttest_ind(rvs1, rvs3)
    (-0.46580283298287162, 0.64145827413436174)
    >>> stats.ttest_ind(rvs1, rvs3, equal_var = False)
    (-0.46580283298287162, 0.64149646246569292)

    When n1 != n2, the equal variance t-statistic is no longer equal to the
    unequal variance t-statistic

    >>> rvs4 = stats.norm.rvs(loc=5, scale=20, size=100)
    >>> stats.ttest_ind(rvs1, rvs4)
    (-0.99882539442782481, 0.3182832709103896)
    >>> stats.ttest_ind(rvs1, rvs4, equal_var = False)
    (-0.69712570584654099, 0.48716927725402048)

    T-test with different means, variance, and n

    >>> rvs5 = stats.norm.rvs(loc=8, scale=20, size=100)
    >>> stats.ttest_ind(rvs1, rvs5)
    (-1.4679669854490653, 0.14263895620529152)
    >>> stats.ttest_ind(rvs1, rvs5, equal_var = False)
    (-0.94365973617132992, 0.34744170334794122)

    """
    
    a, b, axis = _chk2_asarray(a, b, axis)
    v1 = np.var(a, axis, ddof=1)
    v2 = np.var(b, axis, ddof=1)
    n1 = a.shape[axis]
    n2 = b.shape[axis]
    
    if (equal_var):
        df = n1 + n2 - 2
        svar = ((n1 - 1) * v1 + (n2 - 1) * v2) / float(df)
        denom = np.sqrt(svar * (1.0 / n1 + 1.0 / n2))
    else:
        vn1 = v1 / n1
        vn2 = v2 / n2
        df = ((vn1 + vn2)**2) / ((vn1**2) / (n1 - 1) + (vn2**2) / (n2 - 1))
    
        df = np.where(np.isnan(df), 1, df) # if df is undefined, variances are 
            #zero (assumes n1 > 0 & n2 > 0). Hence doesn't matter what df is as 
            #long as it's not NaN.
        denom = np.sqrt(vn1 + vn2) 
    
    d = np.mean(a, axis) - np.mean(b, axis)
    t = np.divide(d, denom)
    t, prob = _ttest_finish(df, t)
    
    return t, prob

def ttest_rel(a,b,axis=0):
    """
    Calculates the T-test on TWO RELATED samples of scores, a and b.

    This is a two-sided test for the null hypothesis that 2 related or
    repeated samples have identical average (expected) values.

    Parameters
    ----------
    a, b : array_like
        The arrays must have the same shape.
    axis : int, optional, (default axis=0)
        Axis can equal None (ravel array first), or an integer (the axis
        over which to operate on a and b).

    Returns
    -------
    t : float or array
        t-statistic
    prob : float or array
        two-tailed p-value

    Notes
    -----
    Examples for the use are scores of the same set of student in
    different exams, or repeated sampling from the same units. The
    test measures whether the average score differs significantly
    across samples (e.g. exams). If we observe a large p-value, for
    example greater than 0.05 or 0.1 then we cannot reject the null
    hypothesis of identical average scores. If the p-value is smaller
    than the threshold, e.g. 1%, 5% or 10%, then we reject the null
    hypothesis of equal averages. Small p-values are associated with
    large t-statistics.

    References
    ----------

        http://en.wikipedia.org/wiki/T-test#Dependent_t-test

    Examples
    --------

    >>> from scipy import stats
    >>> np.random.seed(12345678) # fix random seed to get same numbers
    >>> rvs1 = stats.norm.rvs(loc=5,scale=10,size=500)
    >>> rvs2 = (stats.norm.rvs(loc=5,scale=10,size=500) +
    ...         stats.norm.rvs(scale=0.2,size=500))
    >>> stats.ttest_rel(rvs1,rvs2)
    (0.24101764965300962, 0.80964043445811562)
    >>> rvs3 = (stats.norm.rvs(loc=8,scale=10,size=500) +
    ...         stats.norm.rvs(scale=0.2,size=500))
    >>> stats.ttest_rel(rvs1,rvs3)
    (-3.9995108708727933, 7.3082402191726459e-005)

    """
    a, b, axis = _chk2_asarray(a, b, axis)
    if a.shape[axis] != b.shape[axis]:
        raise ValueError('unequal length arrays')
    n = a.shape[axis]
    df = float(n - 1)

    d = (a - b).astype(np.float64)
    v = np.var(d, axis, ddof=1)
    dm = np.mean(d, axis)
    denom = np.sqrt(v / float(n))

    t = np.divide(dm, denom)
    t, prob = _ttest_finish(df, t)

    return t, prob


#import scipy.stats
#import distributions
def kstest(rvs, cdf, args=(), N=20, alternative = 'two_sided', mode='approx',**kwds):
    """
    Perform the Kolmogorov-Smirnov test for goodness of fit

    This performs a test of the distribution G(x) of an observed
    random variable against a given distribution F(x). Under the null
    hypothesis the two distributions are identical, G(x)=F(x). The
    alternative hypothesis can be either 'two_sided' (default), 'less'
    or 'greater'. The KS test is only valid for continuous distributions.

    Parameters
    ----------
    rvs : string or array or callable
        string: name of a distribution in scipy.stats

        array: 1-D observations of random variables

        callable: function to generate random variables, requires keyword
        argument `size`

    cdf : string or callable
        string: name of a distribution in scipy.stats, if rvs is a string then
        cdf can evaluate to `False` or be the same as rvs
        callable: function to evaluate cdf

    args : tuple, sequence
        distribution parameters, used if rvs or cdf are strings
    N : int
        sample size if rvs is string or callable
    alternative : 'two_sided' (default), 'less' or 'greater'
        defines the alternative hypothesis (see explanation)

    mode : 'approx' (default) or 'asymp'
        defines the distribution used for calculating p-value

        'approx' : use approximation to exact distribution of test statistic

        'asymp' : use asymptotic distribution of test statistic


    Returns
    -------
    D : float
        KS test statistic, either D, D+ or D-
    p-value :  float
        one-tailed or two-tailed p-value

    Notes
    -----

    In the one-sided test, the alternative is that the empirical
    cumulative distribution function of the random variable is "less"
    or "greater" than the cumulative distribution function F(x) of the
    hypothesis, G(x)<=F(x), resp. G(x)>=F(x).

    Examples
    --------

    >>> from scipy import stats
    >>> import numpy as np
    >>> from scipy.stats import kstest

    >>> x = np.linspace(-15,15,9)
    >>> kstest(x,'norm')
    (0.44435602715924361, 0.038850142705171065)

    >>> np.random.seed(987654321) # set random seed to get the same result
    >>> kstest('norm','',N=100)
    (0.058352892479417884, 0.88531190944151261)

    is equivalent to this

    >>> np.random.seed(987654321)
    >>> kstest(stats.norm.rvs(size=100),'norm')
    (0.058352892479417884, 0.88531190944151261)

    Test against one-sided alternative hypothesis:

    >>> np.random.seed(987654321)

    Shift distribution to larger values, so that cdf_dgp(x)< norm.cdf(x):

    >>> x = stats.norm.rvs(loc=0.2, size=100)
    >>> kstest(x,'norm', alternative = 'less')
    (0.12464329735846891, 0.040989164077641749)

    Reject equal distribution against alternative hypothesis: less

    >>> kstest(x,'norm', alternative = 'greater')
    (0.0072115233216311081, 0.98531158590396395)

    Don't reject equal distribution against alternative hypothesis: greater

    >>> kstest(x,'norm', mode='asymp')
    (0.12464329735846891, 0.08944488871182088)


    Testing t distributed random variables against normal distribution:

    With 100 degrees of freedom the t distribution looks close to the normal
    distribution, and the kstest does not reject the hypothesis that the sample
    came from the normal distribution

    >>> np.random.seed(987654321)
    >>> stats.kstest(stats.t.rvs(100,size=100),'norm')
    (0.072018929165471257, 0.67630062862479168)

    With 3 degrees of freedom the t distribution looks sufficiently different
    from the normal distribution, that we can reject the hypothesis that the
    sample came from the normal distribution at a alpha=10% level

    >>> np.random.seed(987654321)
    >>> stats.kstest(stats.t.rvs(3,size=100),'norm')
    (0.131016895759829, 0.058826222555312224)

    """
    if isinstance(rvs, basestring):
        #cdf = getattr(stats, rvs).cdf
        if (not cdf) or (cdf == rvs):
            cdf = getattr(distributions, rvs).cdf
            rvs = getattr(distributions, rvs).rvs
        else:
            raise AttributeError('if rvs is string, cdf has to be the same distribution')


    if isinstance(cdf, basestring):
        cdf = getattr(distributions, cdf).cdf
    if callable(rvs):
        kwds = {'size':N}
        vals = np.sort(rvs(*args,**kwds))
    else:
        vals = np.sort(rvs)
        N = len(vals)
    cdfvals = cdf(vals, *args)

    if alternative in ['two_sided', 'greater']:
        Dplus = (np.arange(1.0, N+1)/N - cdfvals).max()
        if alternative == 'greater':
            return Dplus, distributions.ksone.sf(Dplus,N)

    if alternative in ['two_sided', 'less']:
        Dmin = (cdfvals - np.arange(0.0, N)/N).max()
        if alternative == 'less':
            return Dmin, distributions.ksone.sf(Dmin,N)

    if alternative == 'two_sided':
        D = np.max([Dplus,Dmin])
        if mode == 'asymp':
            return D, distributions.kstwobign.sf(D*np.sqrt(N))
        if mode == 'approx':
            pval_two = distributions.kstwobign.sf(D*np.sqrt(N))
            if N > 2666 or pval_two > 0.80 - N*0.3/1000.0 :
                return D, distributions.kstwobign.sf(D*np.sqrt(N))
            else:
                return D, distributions.ksone.sf(D,N)*2

def chisquare(f_obs, f_exp=None, ddof=0):
    """
    Calculates a one-way chi square test.

    The chi square test tests the null hypothesis that the categorical data
    has the given frequencies.

    Parameters
    ----------
    f_obs : array
        observed frequencies in each category
    f_exp : array, optional
        expected frequencies in each category.  By default the categories are
        assumed to be equally likely.
    ddof : int, optional
        adjustment to the degrees of freedom for the p-value

    Returns
    -------
    chisquare statistic : float
        The chisquare test statistic
    p : float
        The p-value of the test.

    Notes
    -----
    This test is invalid when the observed or expected frequencies in each
    category are too small.  A typical rule is that all of the observed
    and expected frequencies should be at least 5.
    The default degrees of freedom, k-1, are for the case when no parameters
    of the distribution are estimated. If p parameters are estimated by
    efficient maximum likelihood then the correct degrees of freedom are
    k-1-p. If the parameters are estimated in a different way, then then
    the dof can be between k-1-p and k-1. However, it is also possible that
    the asymptotic distributions is not a chisquare, in which case this
    test is not appropriate.

    References
    ----------

    .. [1] Lowry, Richard.  "Concepts and Applications of Inferential
           Statistics". Chapter 8. http://faculty.vassar.edu/lowry/ch8pt1.html

    """

    f_obs = asarray(f_obs)
    k = len(f_obs)
    if f_exp is None:
        f_exp = array([np.sum(f_obs,axis=0)/float(k)] * len(f_obs),float)
    f_exp = f_exp.astype(float)
    chisq = np.add.reduce((f_obs-f_exp)**2 / f_exp)
    return chisq, chisqprob(chisq, k-1-ddof)


def ks_2samp(data1, data2):
    """
    Computes the Kolmogorov-Smirnof statistic on 2 samples.

    This is a two-sided test for the null hypothesis that 2 independent samples
    are drawn from the same continuous distribution.

    Parameters
    ----------
    a, b : sequence of 1-D ndarrays
        two arrays of sample observations assumed to be drawn from a continuous
        distribution, sample sizes can be different


    Returns
    -------
    D : float
        KS statistic
    p-value : float
        two-tailed p-value


    Notes
    -----

    This tests whether 2 samples are drawn from the same distribution. Note
    that, like in the case of the one-sample K-S test, the distribution is
    assumed to be continuous.

    This is the two-sided test, one-sided tests are not implemented.
    The test uses the two-sided asymptotic Kolmogorov-Smirnov distribution.

    If the K-S statistic is small or the p-value is high, then we cannot
    reject the hypothesis that the distributions of the two samples
    are the same.

    Examples
    --------

    >>> from scipy import stats
    >>> import numpy as np
    >>> from scipy.stats import ks_2samp

    >>> #fix random seed to get the same result
    >>> np.random.seed(12345678);

    >>> n1 = 200  # size of first sample
    >>> n2 = 300  # size of second sample

    different distribution
    we can reject the null hypothesis since the pvalue is below 1%

    >>> rvs1 = stats.norm.rvs(size=n1,loc=0.,scale=1);
    >>> rvs2 = stats.norm.rvs(size=n2,loc=0.5,scale=1.5)
    >>> ks_2samp(rvs1,rvs2)
    (0.20833333333333337, 4.6674975515806989e-005)

    slightly different distribution
    we cannot reject the null hypothesis at a 10% or lower alpha since
    the pvalue at 0.144 is higher than 10%

    >>> rvs3 = stats.norm.rvs(size=n2,loc=0.01,scale=1.0)
    >>> ks_2samp(rvs1,rvs3)
    (0.10333333333333333, 0.14498781825751686)

    identical distribution
    we cannot reject the null hypothesis since the pvalue is high, 41%

    >>> rvs4 = stats.norm.rvs(size=n2,loc=0.0,scale=1.0)
    >>> ks_2samp(rvs1,rvs4)
    (0.07999999999999996, 0.41126949729859719)

    """
    data1, data2 = map(asarray, (data1, data2))
    n1 = data1.shape[0]
    n2 = data2.shape[0]
    n1 = len(data1)
    n2 = len(data2)
    data1 = np.sort(data1)
    data2 = np.sort(data2)
    data_all = np.concatenate([data1,data2])
    cdf1 = np.searchsorted(data1,data_all,side='right')/(1.0*n1)
    cdf2 = (np.searchsorted(data2,data_all,side='right'))/(1.0*n2)
    d = np.max(np.absolute(cdf1-cdf2))
    #Note: d absolute not signed distance
    en = np.sqrt(n1*n2/float(n1+n2))
    try:
        prob = ksprob((en+0.12+0.11/en)*d)
    except:
        prob = 1.0
    return d, prob


def mannwhitneyu(x, y, use_continuity=True):
    """
    Computes the Mann-Whitney rank test on samples x and y.

    Parameters
    ----------
    x, y : array_like
        Array of samples, should be one-dimensional.
    use_continuity : bool, optional
            Whether a continuity correction (1/2.) should be taken into
            account. Default is True.

    Returns
    -------
    u : float
        The Mann-Whitney statistics.
    prob : float
        One-sided p-value assuming a asymptotic normal distribution.

    Notes
    -----
    Use only when the number of observation in each sample is > 20 and
    you have 2 independent samples of ranks. Mann-Whitney U is
    significant if the u-obtained is LESS THAN or equal to the critical
    value of U.

    This test corrects for ties and by default uses a continuity correction.
    The reported p-value is for a one-sided hypothesis, to get the two-sided
    p-value multiply the returned p-value by 2.

    """
    x = asarray(x)
    y = asarray(y)
    n1 = len(x)
    n2 = len(y)
    ranked = rankdata(np.concatenate((x,y)))
    rankx = ranked[0:n1]       # get the x-ranks
    #ranky = ranked[n1:]        # the rest are y-ranks
    u1 = n1*n2 + (n1*(n1+1))/2.0 - np.sum(rankx,axis=0)  # calc U for x
    u2 = n1*n2 - u1                            # remainder is U for y
    bigu = max(u1,u2)
    smallu = min(u1,u2)
    #T = np.sqrt(tiecorrect(ranked))  # correction factor for tied scores
    T = tiecorrect(ranked)
    if T == 0:
        raise ValueError('All numbers are identical in amannwhitneyu')
    sd = np.sqrt(T*n1*n2*(n1+n2+1)/12.0)

    if use_continuity:
        # normal approximation for prob calc with continuity correction
        z = abs((bigu-0.5-n1*n2/2.0) / sd)
    else:
        z = abs((bigu-n1*n2/2.0) / sd)  # normal approximation for prob calc
    return smallu, distributions.norm.sf(z)  #(1.0 - zprob(z))


def ranksums(x, y):
    """
    Compute the Wilcoxon rank-sum statistic for two samples.

    The Wilcoxon rank-sum test tests the null hypothesis that two sets
    of measurements are drawn from the same distribution.  The alternative
    hypothesis is that values in one sample are more likely to be
    larger than the values in the other sample.

    This test should be used to compare two samples from continuous
    distributions.  It does not handle ties between measurements
    in x and y.  For tie-handling and an optional continuity correction
    see `stats.mannwhitneyu`_

    Parameters
    ----------
    x,y : array_like
        The data from the two samples

    Returns
    -------
    z-statistic : float
        The test statistic under the large-sample approximation that the
        rank sum statistic is normally distributed
    p-value : float
        The two-sided p-value of the test

    References
    ----------
    .. [1] http://en.wikipedia.org/wiki/Wilcoxon_rank-sum_test

    """
    x,y = map(np.asarray, (x, y))
    n1 = len(x)
    n2 = len(y)
    alldata = np.concatenate((x,y))
    ranked = rankdata(alldata)
    x = ranked[:n1]
    y = ranked[n1:]
    s = np.sum(x,axis=0)
    expected = n1*(n1+n2+1) / 2.0
    z = (s - expected) / np.sqrt(n1*n2*(n1+n2+1)/12.0)
    prob = 2 * distributions.norm.sf(abs(z))
    return z, prob



def kruskal(*args):
    """
    Compute the Kruskal-Wallis H-test for independent samples

    The Kruskal-Wallis H-test tests the null hypothesis that the population
    median of all of the groups are equal.  It is a non-parametric version of
    ANOVA.  The test works on 2 or more independent samples, which may have
    different sizes.  Note that rejecting the null hypothesis does not
    indicate which of the groups differs.  Post-hoc comparisons between
    groups are required to determine which groups are different.

    Parameters
    ----------
    sample1, sample2, ... : array_like
       Two or more arrays with the sample measurements can be given as
       arguments.

    Returns
    -------
    H-statistic : float
       The Kruskal-Wallis H statistic, corrected for ties
    p-value : float
       The p-value for the test using the assumption that H has a chi
       square distribution

    Notes
    -----
    Due to the assumption that H has a chi square distribution, the number
    of samples in each group must not be too small.  A typical rule is
    that each sample must have at least 5 measurements.

    References
    ----------
    .. [1] http://en.wikipedia.org/wiki/Kruskal-Wallis_one-way_analysis_of_variance

    """
    args = map(np.asarray, args) # convert to a numpy array
    na = len(args)               # Kruskal-Wallis on 'na' groups, each in it's own array
    if na < 2:
        raise ValueError("Need at least two groups in stats.kruskal()")
    n = np.asarray(map(len, args))

    alldata = np.concatenate(args)

    ranked = rankdata(alldata)  # Rank the data
    T = tiecorrect(ranked)      # Correct for ties
    if T == 0:
        raise ValueError('All numbers are identical in kruskal')

    # Compute sum^2/n for each group and sum
    j = np.insert(np.cumsum(n), 0, 0)
    ssbn = 0
    for i in range(na):
        ssbn += square_of_sums(ranked[j[i]:j[i+1]]) / float(n[i])

    totaln = np.sum(n)
    h = 12.0 / (totaln * (totaln + 1)) * ssbn - 3 * (totaln + 1)
    df = na - 1
    h = h / float(T)
    return h, chisqprob(h, df)



def friedmanchisquare(*args):
    """
    Computes the Friedman test for repeated measurements

    The Friedman test tests the null hypothesis that repeated measurements of
    the same individuals have the same distribution.  It is often used
    to test for consistency among measurements obtained in different ways.
    For example, if two measurement techniques are used on the same set of
    individuals, the Friedman test can be used to determine if the two
    measurement techniques are consistent.

    Parameters
    ----------
    measurements1, measurements2, measurements3... : array_like
        Arrays of measurements.  All of the arrays must have the same number
        of elements.  At least 3 sets of measurements must be given.

    Returns
    -------
    friedman chi-square statistic : float
        the test statistic, correcting for ties
    p-value : float
        the associated p-value assuming that the test statistic has a chi
        squared distribution

    Notes
    -----
    Due to the assumption that the test statistic has a chi squared
    distribution, the p-value is only reliable for n > 10 and more than
    6 repeated measurements.

    References
    ----------
    .. [1] http://en.wikipedia.org/wiki/Friedman_test

    """
    k = len(args)
    if k < 3:
        raise ValueError('\nLess than 3 levels.  Friedman test not appropriate.\n')
    n = len(args[0])
    for i in range(1,k):
        if len(args[i]) <> n:
            raise ValueError('Unequal N in friedmanchisquare.  Aborting.')

    # Rank data
    data = apply(_support.abut,args)
    data = data.astype(float)
    for i in range(len(data)):
        data[i] = rankdata(data[i])

    # Handle ties
    ties = 0
    for i in range(len(data)):
        replist, repnum = find_repeats(array(data[i]))
        for t in repnum:
            ties += t*(t*t-1)
    c = 1 - ties / float(k*(k*k-1)*n)

    ssbn = pysum(pysum(data)**2)
    chisq = ( 12.0 / (k*n*(k+1)) * ssbn - 3*n*(k+1) ) / c
    return chisq, chisqprob(chisq,k-1)


#####################################
####  PROBABILITY CALCULATIONS  ####
#####################################

zprob = special.ndtr

def chisqprob(chisq, df):
    """
    Probability value (1-tail) for the Chi^2 probability distribution.

    Broadcasting rules apply.

    Parameters
    ----------
    chisq : array_like or float > 0

    df : array_like or float, probably int >= 1

    Returns
    -------
    chisqprob : ndarray
        The area from `chisq` to infinity under the Chi^2 probability
        distribution with degrees of freedom `df`.

    """
    return special.chdtrc(df,chisq)

ksprob = special.kolmogorov
fprob = special.fdtrc

def betai(a, b, x):
    """
    Returns the incomplete beta function.

    I_x(a,b) = 1/B(a,b)*(Integral(0,x) of t^(a-1)(1-t)^(b-1) dt)

    where a,b>0 and B(a,b) = G(a)*G(b)/(G(a+b)) where G(a) is the gamma
    function of a.

    The standard broadcasting rules apply to a, b, and x.

    Parameters
    ----------
    a : array_like or float > 0

    b : array_like or float > 0

    x : array_like or float
        x will be clipped to be no greater than 1.0 .

    Returns
    -------
    betai : ndarray
        Incomplete beta function.

    """
    x = np.asarray(x)
    x = np.where(x < 1.0, x, 1.0)  # if x > 1 then return 1.0
    return special.betainc(a, b, x)

#####################################
#######  ANOVA CALCULATIONS  #######
#####################################

def glm(data, para):
    """Calculates a linear model fit ...
    anova/ancova/lin-regress/t-test/etc. Taken from:

    Peterson et al. Statistical limitations in functional neuroimaging
    I. Non-inferential methods and statistical models.  Phil Trans Royal Soc
    Lond B 354: 1239-1260.

    Returns
    -------
    statistic, p-value ???

    """
    if len(para) != len(data):
        raise ValueError("data and para must be same length in aglm")
    n = len(para)
    p = _support.unique(para)
    x = zeros((n,len(p)))  # design matrix
    for l in range(len(p)):
        x[:,l] = para == p[l]
    # fixme: normal equations are bad. Use linalg.lstsq instead.
    b = dot(dot(linalg.inv(dot(np.transpose(x),x)),  # i.e., b=inv(X'X)X'Y
                    np.transpose(x)),data)
    diffs = (data - dot(x,b))
    s_sq = 1./(n-len(p)) * dot(np.transpose(diffs), diffs)

    if len(p) == 2:  # ttest_ind
        c = array([1,-1])
        df = n-2
        fact = np.sum(1.0/np.sum(x,0),axis=0)  # i.e., 1/n1 + 1/n2 + 1/n3 ...
        t = dot(c,b) / np.sqrt(s_sq*fact)
        probs = betai(0.5*df,0.5,float(df)/(df+t*t))
        return t, probs
    else:
        raise ValueError("only ttest_ind implemented")


def f_value_wilks_lambda(ER, EF, dfnum, dfden, a, b):
    """Calculation of Wilks lambda F-statistic for multivarite data, per
    Maxwell & Delaney p.657.
    """
    if isinstance(ER, (int, float)):
        ER = array([[ER]])
    if isinstance(EF, (int, float)):
        EF = array([[EF]])
    lmbda = linalg.det(EF) / linalg.det(ER)
    if (a-1)**2 + (b-1)**2 == 5:
        q = 1
    else:
        q = np.sqrt( ((a-1)**2*(b-1)**2 - 2) / ((a-1)**2 + (b-1)**2 -5) )
    n_um = (1 - lmbda**(1.0/q))*(a-1)*(b-1)
    d_en = lmbda**(1.0/q) / (n_um*q - 0.5*(a-1)*(b-1) + 1)
    return n_um / d_en

def f_value(ER, EF, dfR, dfF):
    """
    Returns an F-statistic for a restricted vs. unrestricted model.

    Parameters
    ----------
    ER : float
         `ER` is the sum of squared residuals for the restricted model
          or null hypothesis

    EF : float
         `EF` is the sum of squared residuals for the unrestricted model
          or alternate hypothesis

    dfR : int
          `dfR` is the degrees of freedom in the restricted model

    dfF : int
          `dfF` is the degrees of freedom in the unrestricted model

    Returns
    -------
    F-statistic : float

    """
    return ((ER-EF)/float(dfR-dfF) / (EF/float(dfF)))



def f_value_multivariate(ER, EF, dfnum, dfden):
    """
    Returns a multivariate F-statistic.

    Parameters
    ----------
    ER : ndarray
        Error associated with the null hypothesis (the Restricted model).
        From a multivariate F calculation.
    EF : ndarray
        Error associated with the alternate hypothesis (the Full model)
        From a multivariate F calculation.
    dfnum : int
        Degrees of freedom the Restricted model.
    dfden : int
        Degrees of freedom associated with the Restricted model.

    Returns
    -------
    fstat : float
        The computed F-statistic.

    """
    if isinstance(ER, (int, float)):
        ER = array([[ER]])
    if isinstance(EF, (int, float)):
        EF = array([[EF]])
    n_um = (linalg.det(ER) - linalg.det(EF)) / float(dfnum)
    d_en = linalg.det(EF) / float(dfden)
    return n_um / d_en


#####################################
#######  SUPPORT FUNCTIONS  ########
#####################################

def ss(a, axis=0):
    """
    Squares each element of the input array, and returns the square(s) of that.

    Parameters
    ----------
    a : array_like
        Input array.
    axis : int or None, optional
        The axis along which to calculate. If None, use whole array.
        Default is 0, i.e. along the first axis.

    Returns
    -------
    ss : ndarray
        The sum along the given axis for (a**2).

    See also
    --------
    square_of_sums : The square(s) of the sum(s) (the opposite of `ss`).

    Examples
    --------
    >>> from scipy import stats
    >>> a = np.array([1., 2., 5.])
    >>> stats.ss(a)
    30.0

    And calculating along an axis:

    >>> b = np.array([[1., 2., 5.], [2., 5., 6.]])
    >>> stats.ss(b, axis=1)
    array([ 30., 65.])

    """
    a, axis = _chk_asarray(a, axis)
    return np.sum(a*a, axis)


def square_of_sums(a, axis=0):
    """
    Sums elements of the input array, and returns the square(s) of that sum.

    Parameters
    ----------
    a : array_like
        Input array.
    axis : int or None, optional
        If axis is None, ravel `a` first. If `axis` is an integer, this will
        be the axis over which to operate. Defaults to 0.

    Returns
    -------
    ss : float or ndarray
        The square of the sum over `axis`.

    See also
    --------
    ss : The sum of squares (the opposite of `square_of_sums`).

    Examples
    --------
    >>> from scipy import stats
    >>> a = np.arange(20).reshape(5,4)
    >>> stats.square_of_sums(a)
    array([ 1600.,  2025.,  2500.,  3025.])
    >>> stats.square_of_sums(a, axis=None)
    36100.0

    """
    a, axis = _chk_asarray(a, axis)
    s = np.sum(a,axis)
    if not np.isscalar(s):
        return s.astype(float)*s
    else:
        return float(s)*s


def fastsort(a):
    """
    Sort an array and provide the argsort.

    Parameters
    ----------
    a : array_like
        Input array.

    Returns
    -------
    fastsort : ndarray of type int
        sorted indices into the original array

    """
    # TODO: the wording in the docstring is nonsense.
    it = np.argsort(a)
    as_ = a[it]
    return as_, it<|MERGE_RESOLUTION|>--- conflicted
+++ resolved
@@ -2944,7 +2944,7 @@
 
     t = np.divide(d, denom)
     t, prob = _ttest_finish(df, t)
-        
+
     return t,prob
 
 def _ttest_finish(df,t):
@@ -2953,14 +2953,9 @@
         t = t[()]
     return t, prob
 
-<<<<<<< HEAD
-def ttest_ind(a, b, axis=0):
+def ttest_ind(a, b, axis=0, equal_var = True):
     """
     Calculates the T-test for the means of TWO INDEPENDENT samples of scores.
-=======
-def ttest_ind(a, b, axis=0, equal_var = True):
-    """Calculates the T-test for the means of TWO INDEPENDENT samples of scores
->>>>>>> b7269825
 
     This is a two-sided test for the null hypothesis that 2 independent samples
     have identical average (expected) values. This test assumes that the
@@ -3001,13 +2996,8 @@
 
     References
     ----------
-
-<<<<<<< HEAD
-     http://en.wikipedia.org/wiki/T_test#Unequal_sample_sizes.2C_equal_variance
-=======
        http://en.wikipedia.org/wiki/T-test#Independent_two-sample_t-test
        http://en.wikipedia.org/wiki/Welch%27s_t_test
->>>>>>> b7269825
 
 
     Examples
@@ -3026,9 +3016,9 @@
     (0.26833823296239279, 0.78849443369564776)
     >>> stats.ttest_ind(rvs1,rvs2, equal_var = False)
     (0.26833823296239279, 0.78849452749500748)
-    
+
     ttest_ind underestimates p for unequal variances
-    
+
     >>> rvs3 = stats.norm.rvs(loc=5, scale=20, size=500)
     >>> stats.ttest_ind(rvs1, rvs3)
     (-0.46580283298287162, 0.64145827413436174)
@@ -3053,13 +3043,13 @@
     (-0.94365973617132992, 0.34744170334794122)
 
     """
-    
+
     a, b, axis = _chk2_asarray(a, b, axis)
     v1 = np.var(a, axis, ddof=1)
     v2 = np.var(b, axis, ddof=1)
     n1 = a.shape[axis]
     n2 = b.shape[axis]
-    
+
     if (equal_var):
         df = n1 + n2 - 2
         svar = ((n1 - 1) * v1 + (n2 - 1) * v2) / float(df)
@@ -3068,16 +3058,16 @@
         vn1 = v1 / n1
         vn2 = v2 / n2
         df = ((vn1 + vn2)**2) / ((vn1**2) / (n1 - 1) + (vn2**2) / (n2 - 1))
-    
-        df = np.where(np.isnan(df), 1, df) # if df is undefined, variances are 
-            #zero (assumes n1 > 0 & n2 > 0). Hence doesn't matter what df is as 
+
+        df = np.where(np.isnan(df), 1, df) # if df is undefined, variances are
+            #zero (assumes n1 > 0 & n2 > 0). Hence doesn't matter what df is as
             #long as it's not NaN.
-        denom = np.sqrt(vn1 + vn2) 
-    
+        denom = np.sqrt(vn1 + vn2)
+
     d = np.mean(a, axis) - np.mean(b, axis)
     t = np.divide(d, denom)
     t, prob = _ttest_finish(df, t)
-    
+
     return t, prob
 
 def ttest_rel(a,b,axis=0):
